//  Copyright (c) 2011-present, Facebook, Inc.  All rights reserved.
//  This source code is licensed under the BSD-style license found in the
//  LICENSE file in the root directory of this source tree. An additional grant
//  of patent rights can be found in the PATENTS file in the same directory.
//
// Copyright (c) 2011 The LevelDB Authors. All rights reserved.
// Use of this source code is governed by a BSD-style license that can be
// found in the LICENSE file. See the AUTHORS file for names of contributors.

#ifndef __STDC_FORMAT_MACROS
#define __STDC_FORMAT_MACROS
#endif

#ifdef GFLAGS
#ifdef NUMA
#include <numa.h>
#include <numaif.h>
#endif
#ifndef OS_WIN
#include <unistd.h>
#endif
#include <fcntl.h>
#include <gflags/gflags.h>
#include <inttypes.h>
#include <stdio.h>
#include <stdlib.h>
#include <sys/types.h>
#include <atomic>
#include <condition_variable>
#include <cstddef>
#include <mutex>
#include <thread>
#include <unordered_map>

#include "cloud/aws/aws_env.h"
#include "db/db_impl.h"
#include "db/version_set.h"
#include "hdfs/env_hdfs.h"
#include "port/port.h"
#include "port/stack_trace.h"
#include "rocksdb/cache.h"
#include "rocksdb/db.h"
#include "rocksdb/env.h"
#include "rocksdb/filter_policy.h"
#include "rocksdb/memtablerep.h"
#include "rocksdb/options.h"
#include "rocksdb/perf_context.h"
#include "rocksdb/persistent_cache.h"
#include "rocksdb/rate_limiter.h"
#include "rocksdb/slice.h"
#include "rocksdb/slice_transform.h"
#include "rocksdb/utilities/object_registry.h"
#include "rocksdb/utilities/optimistic_transaction_db.h"
#include "rocksdb/utilities/options_util.h"
#include "rocksdb/utilities/sim_cache.h"
#include "rocksdb/utilities/transaction.h"
#include "rocksdb/utilities/transaction_db.h"
#include "rocksdb/write_batch.h"
#include "util/compression.h"
#include "util/crc32c.h"
#include "util/histogram.h"
#include "util/mutexlock.h"
#include "util/random.h"
#include "util/statistics.h"
#include "util/stderr_logger.h"
#include "util/string_util.h"
#include "util/testutil.h"
#include "util/transaction_test_util.h"
#include "util/xxhash.h"
#include "utilities/blob_db/blob_db.h"
#include "utilities/merge_operators.h"
#include "utilities/persistent_cache/block_cache_tier.h"

#ifdef OS_WIN
#include <io.h>  // open/close
#endif

using GFLAGS::ParseCommandLineFlags;
using GFLAGS::RegisterFlagValidator;
using GFLAGS::SetUsageMessage;

DEFINE_string(
    benchmarks,
    "fillseq,"
    "fillseqdeterministic,"
    "fillsync,"
    "fillrandom,"
    "filluniquerandomdeterministic,"
    "overwrite,"
    "readrandom,"
    "newiterator,"
    "newiteratorwhilewriting,"
    "seekrandom,"
    "seekrandomwhilewriting,"
    "seekrandomwhilemerging,"
    "readseq,"
    "readreverse,"
    "compact,"
    "readrandom,"
    "multireadrandom,"
    "readseq,"
    "readtocache,"
    "readreverse,"
    "readwhilewriting,"
    "readwhilemerging,"
    "readrandomwriterandom,"
    "updaterandom,"
    "randomwithverify,"
    "fill100K,"
    "crc32c,"
    "xxhash,"
    "compress,"
    "uncompress,"
    "acquireload,"
    "fillseekseq,"
    "randomtransaction,"
    "randomreplacekeys,"
    "timeseries",

    "Comma-separated list of operations to run in the specified"
    " order. Available benchmarks:\n"
    "\tfillseq       -- write N values in sequential key"
    " order in async mode\n"
    "\tfillseqdeterministic       -- write N values in the specified"
    " key order and keep the shape of the LSM tree\n"
    "\tfillrandom    -- write N values in random key order in async"
    " mode\n"
    "\tfilluniquerandomdeterministic       -- write N values in a random"
    " key order and keep the shape of the LSM tree\n"
    "\toverwrite     -- overwrite N values in random key order in"
    " async mode\n"
    "\tfillsync      -- write N/100 values in random key order in "
    "sync mode\n"
    "\tfill100K      -- write N/1000 100K values in random order in"
    " async mode\n"
    "\tdeleteseq     -- delete N keys in sequential order\n"
    "\tdeleterandom  -- delete N keys in random order\n"
    "\treadseq       -- read N times sequentially\n"
    "\treadtocache   -- 1 thread reading database sequentially\n"
    "\treadreverse   -- read N times in reverse order\n"
    "\treadrandom    -- read N times in random order\n"
    "\treadmissing   -- read N missing keys in random order\n"
    "\treadwhilewriting      -- 1 writer, N threads doing random "
    "reads\n"
    "\treadwhilemerging      -- 1 merger, N threads doing random "
    "reads\n"
    "\treadrandomwriterandom -- N threads doing random-read, "
    "random-write\n"
    "\tprefixscanrandom      -- prefix scan N times in random order\n"
    "\tupdaterandom  -- N threads doing read-modify-write for random "
    "keys\n"
    "\tappendrandom  -- N threads doing read-modify-write with "
    "growing values\n"
    "\tmergerandom   -- same as updaterandom/appendrandom using merge"
    " operator. "
    "Must be used with merge_operator\n"
    "\treadrandommergerandom -- perform N random read-or-merge "
    "operations. Must be used with merge_operator\n"
    "\tnewiterator   -- repeated iterator creation\n"
    "\tseekrandom    -- N random seeks, call Next seek_nexts times "
    "per seek\n"
    "\tseekrandomwhilewriting -- seekrandom and 1 thread doing "
    "overwrite\n"
    "\tseekrandomwhilemerging -- seekrandom and 1 thread doing "
    "merge\n"
    "\tcrc32c        -- repeated crc32c of 4K of data\n"
    "\txxhash        -- repeated xxHash of 4K of data\n"
    "\tacquireload   -- load N*1000 times\n"
    "\tfillseekseq   -- write N values in sequential key, then read "
    "them by seeking to each key\n"
    "\trandomtransaction     -- execute N random transactions and "
    "verify correctness\n"
    "\trandomreplacekeys     -- randomly replaces N keys by deleting "
    "the old version and putting the new version\n\n"
    "\ttimeseries            -- 1 writer generates time series data "
    "and multiple readers doing random reads on id\n\n"
    "Meta operations:\n"
    "\tcompact     -- Compact the entire DB\n"
    "\tstats       -- Print DB stats\n"
    "\tlevelstats  -- Print the number of files and bytes per level\n"
    "\tsstables    -- Print sstable info\n"
    "\theapprofile -- Dump a heap profile (if supported by this"
    " port)\n");

DEFINE_int64(num, 1000000, "Number of key/values to place in database");

DEFINE_int64(numdistinct, 1000,
             "Number of distinct keys to use. Used in RandomWithVerify to "
             "read/write on fewer keys so that gets are more likely to find the"
             " key and puts are more likely to update the same key");

DEFINE_int64(merge_keys, -1,
             "Number of distinct keys to use for MergeRandom and "
             "ReadRandomMergeRandom. "
             "If negative, there will be FLAGS_num keys.");
DEFINE_int32(num_column_families, 1, "Number of Column Families to use.");

DEFINE_int32(
    num_hot_column_families, 0,
    "Number of Hot Column Families. If more than 0, only write to this "
    "number of column families. After finishing all the writes to them, "
    "create new set of column families and insert to them. Only used "
    "when num_column_families > 1.");

DEFINE_int64(reads, -1, "Number of read operations to do.  "
             "If negative, do FLAGS_num reads.");

DEFINE_int64(deletes, -1, "Number of delete operations to do.  "
             "If negative, do FLAGS_num deletions.");

DEFINE_int32(bloom_locality, 0, "Control bloom filter probes locality");

DEFINE_int64(seed, 0, "Seed base for random number generators. "
             "When 0 it is deterministic.");

DEFINE_int32(threads, 1, "Number of concurrent threads to run.");

DEFINE_int32(duration, 0, "Time in seconds for the random-ops tests to run."
             " When 0 then num & reads determine the test duration");

DEFINE_int32(value_size, 100, "Size of each value");

DEFINE_int32(seek_nexts, 0,
             "How many times to call Next() after Seek() in "
             "fillseekseq, seekrandom, seekrandomwhilewriting and "
             "seekrandomwhilemerging");

DEFINE_bool(reverse_iterator, false,
            "When true use Prev rather than Next for iterators that do "
            "Seek and then Next");

DEFINE_bool(use_uint64_comparator, false, "use Uint64 user comparator");

DEFINE_int64(batch_size, 1, "Batch size");

static bool ValidateKeySize(const char* flagname, int32_t value) {
  return true;
}

static bool ValidateUint32Range(const char* flagname, uint64_t value) {
  if (value > std::numeric_limits<uint32_t>::max()) {
    fprintf(stderr, "Invalid value for --%s: %lu, overflow\n", flagname,
            (unsigned long)value);
    return false;
  }
  return true;
}

DEFINE_int32(key_size, 16, "size of each key");

DEFINE_int32(num_multi_db, 0,
             "Number of DBs used in the benchmark. 0 means single DB.");

DEFINE_double(compression_ratio, 0.5, "Arrange to generate values that shrink"
              " to this fraction of their original size after compression");

DEFINE_double(read_random_exp_range, 0.0,
              "Read random's key will be generated using distribution of "
              "num * exp(-r) where r is uniform number from 0 to this value. "
              "The larger the number is, the more skewed the reads are. "
              "Only used in readrandom and multireadrandom benchmarks.");

DEFINE_bool(histogram, false, "Print histogram of operation timings");

DEFINE_bool(enable_numa, false,
            "Make operations aware of NUMA architecture and bind memory "
            "and cpus corresponding to nodes together. In NUMA, memory "
            "in same node as CPUs are closer when compared to memory in "
            "other nodes. Reads can be faster when the process is bound to "
            "CPU and memory of same node. Use \"$numactl --hardware\" command "
            "to see NUMA memory architecture.");

DEFINE_int64(db_write_buffer_size, rocksdb::Options().db_write_buffer_size,
             "Number of bytes to buffer in all memtables before compacting");

DEFINE_int64(write_buffer_size, rocksdb::Options().write_buffer_size,
             "Number of bytes to buffer in memtable before compacting");

DEFINE_int32(max_write_buffer_number,
             rocksdb::Options().max_write_buffer_number,
             "The number of in-memory memtables. Each memtable is of size"
             "write_buffer_size.");

DEFINE_int32(min_write_buffer_number_to_merge,
             rocksdb::Options().min_write_buffer_number_to_merge,
             "The minimum number of write buffers that will be merged together"
             "before writing to storage. This is cheap because it is an"
             "in-memory merge. If this feature is not enabled, then all these"
             "write buffers are flushed to L0 as separate files and this "
             "increases read amplification because a get request has to check"
             " in all of these files. Also, an in-memory merge may result in"
             " writing less data to storage if there are duplicate records "
             " in each of these individual write buffers.");

DEFINE_int32(max_write_buffer_number_to_maintain,
             rocksdb::Options().max_write_buffer_number_to_maintain,
             "The total maximum number of write buffers to maintain in memory "
             "including copies of buffers that have already been flushed. "
             "Unlike max_write_buffer_number, this parameter does not affect "
             "flushing. This controls the minimum amount of write history "
             "that will be available in memory for conflict checking when "
             "Transactions are used. If this value is too low, some "
             "transactions may fail at commit time due to not being able to "
             "determine whether there were any write conflicts. Setting this "
             "value to 0 will cause write buffers to be freed immediately "
             "after they are flushed.  If this value is set to -1, "
             "'max_write_buffer_number' will be used.");

DEFINE_int32(max_background_compactions,
             rocksdb::Options().max_background_compactions,
             "The maximum number of concurrent background compactions"
             " that can occur in parallel.");

DEFINE_int32(base_background_compactions,
             rocksdb::Options().base_background_compactions,
             "The base number of concurrent background compactions"
             " to occur in parallel.");

DEFINE_uint64(subcompactions, 1,
              "Maximum number of subcompactions to divide L0-L1 compactions "
              "into.");
static const bool FLAGS_subcompactions_dummy
    __attribute__((unused)) = RegisterFlagValidator(&FLAGS_subcompactions,
                                                    &ValidateUint32Range);

DEFINE_int32(max_background_flushes,
             rocksdb::Options().max_background_flushes,
             "The maximum number of concurrent background flushes"
             " that can occur in parallel.");

static rocksdb::CompactionStyle FLAGS_compaction_style_e;
DEFINE_int32(compaction_style, (int32_t) rocksdb::Options().compaction_style,
             "style of compaction: level-based vs universal");

static rocksdb::CompactionPri FLAGS_compaction_pri_e;
DEFINE_int32(compaction_pri, (int32_t)rocksdb::Options().compaction_pri,
             "priority of files to compaction: by size or by data age");

DEFINE_int32(universal_size_ratio, 0,
             "Percentage flexibility while comparing file size"
             " (for universal compaction only).");

DEFINE_int32(universal_min_merge_width, 0, "The minimum number of files in a"
             " single compaction run (for universal compaction only).");

DEFINE_int32(universal_max_merge_width, 0, "The max number of files to compact"
             " in universal style compaction");

DEFINE_int32(universal_max_size_amplification_percent, 0,
             "The max size amplification for universal style compaction");

DEFINE_int32(universal_compression_size_percent, -1,
             "The percentage of the database to compress for universal "
             "compaction. -1 means compress everything.");

DEFINE_bool(universal_allow_trivial_move, false,
            "Allow trivial move in universal compaction.");

DEFINE_int64(cache_size, 8 << 20,  // 8MB
             "Number of bytes to use as a cache of uncompressed data");

DEFINE_int32(cache_numshardbits, 6,
             "Number of shards for the block cache"
             " is 2 ** cache_numshardbits. Negative means use default settings."
             " This is applied only if FLAGS_cache_size is non-negative.");

DEFINE_double(cache_high_pri_pool_ratio, 0.0,
              "Ratio of block cache reserve for high pri blocks. "
              "If > 0.0, we also enable "
              "cache_index_and_filter_blocks_with_high_priority.");

DEFINE_bool(use_clock_cache, false,
            "Replace default LRU block cache with clock cache.");

DEFINE_int64(simcache_size, -1,
             "Number of bytes to use as a simcache of "
             "uncompressed data. Nagative value disables simcache.");

DEFINE_bool(cache_index_and_filter_blocks, false,
            "Cache index/filter blocks in block cache.");

DEFINE_bool(pin_l0_filter_and_index_blocks_in_cache, false,
            "Pin index/filter blocks of L0 files in block cache.");

DEFINE_int32(block_size,
             static_cast<int32_t>(rocksdb::BlockBasedTableOptions().block_size),
             "Number of bytes in a block.");

DEFINE_int32(block_restart_interval,
             rocksdb::BlockBasedTableOptions().block_restart_interval,
             "Number of keys between restart points "
             "for delta encoding of keys in data block.");

DEFINE_int32(index_block_restart_interval,
             rocksdb::BlockBasedTableOptions().index_block_restart_interval,
             "Number of keys between restart points "
             "for delta encoding of keys in index block.");

DEFINE_int32(read_amp_bytes_per_bit,
             rocksdb::BlockBasedTableOptions().read_amp_bytes_per_bit,
             "Number of bytes per bit to be used in block read-amp bitmap");

DEFINE_int64(compressed_cache_size, -1,
             "Number of bytes to use as a cache of compressed data.");

DEFINE_int64(row_cache_size, 0,
             "Number of bytes to use as a cache of individual rows"
             " (0 = disabled).");

DEFINE_int32(open_files, rocksdb::Options().max_open_files,
             "Maximum number of files to keep open at the same time"
             " (use default if == 0)");

DEFINE_int32(file_opening_threads, rocksdb::Options().max_file_opening_threads,
             "If open_files is set to -1, this option set the number of "
             "threads that will be used to open files during DB::Open()");

DEFINE_int32(new_table_reader_for_compaction_inputs, true,
             "If true, uses a separate file handle for compaction inputs");

DEFINE_int32(compaction_readahead_size, 0, "Compaction readahead size");

DEFINE_int32(random_access_max_buffer_size, 1024 * 1024,
             "Maximum windows randomaccess buffer size");

DEFINE_int32(writable_file_max_buffer_size, 1024 * 1024,
             "Maximum write buffer for Writable File");

DEFINE_int32(bloom_bits, -1, "Bloom filter bits per key. Negative means"
             " use default settings.");
DEFINE_double(memtable_bloom_size_ratio, 0,
              "Ratio of memtable size used for bloom filter. 0 means no bloom "
              "filter.");
DEFINE_bool(memtable_use_huge_page, false,
            "Try to use huge page in memtables.");

DEFINE_bool(use_existing_db, false, "If true, do not destroy the existing"
            " database.  If you set this flag and also specify a benchmark that"
            " wants a fresh database, that benchmark will fail.");

DEFINE_bool(show_table_properties, false,
            "If true, then per-level table"
            " properties will be printed on every stats-interval when"
            " stats_interval is set and stats_per_interval is on.");

DEFINE_string(db, "", "Use the db with the following name.");

// Read cache flags

DEFINE_string(read_cache_path, "",
              "If not empty string, a read cache will be used in this path");

DEFINE_int64(read_cache_size, 4LL * 1024 * 1024 * 1024,
             "Maximum size of the read cache");

DEFINE_bool(read_cache_direct_write, true,
            "Whether to use Direct IO for writing to the read cache");

DEFINE_bool(read_cache_direct_read, true,
            "Whether to use Direct IO for reading from read cache");

static bool ValidateCacheNumshardbits(const char* flagname, int32_t value) {
  if (value >= 20) {
    fprintf(stderr, "Invalid value for --%s: %d, must be < 20\n",
            flagname, value);
    return false;
  }
  return true;
}

DEFINE_bool(verify_checksum, false, "Verify checksum for every block read"
            " from storage");

DEFINE_bool(statistics, false, "Database statistics");
DEFINE_string(statistics_string, "", "Serialized statistics string");
static class std::shared_ptr<rocksdb::Statistics> dbstats;

DEFINE_int64(writes, -1, "Number of write operations to do. If negative, do"
             " --num reads.");

DEFINE_bool(sync, false, "Sync all writes to disk");

DEFINE_bool(use_fsync, false, "If true, issue fsync instead of fdatasync");

DEFINE_bool(disable_wal, false, "If true, do not write WAL for write.");

DEFINE_string(wal_dir, "", "If not empty, use the given dir for WAL");

DEFINE_int32(num_levels, 7, "The total number of levels");

DEFINE_int64(target_file_size_base, rocksdb::Options().target_file_size_base,
             "Target file size at level-1");

DEFINE_int32(target_file_size_multiplier,
             rocksdb::Options().target_file_size_multiplier,
             "A multiplier to compute target level-N file size (N >= 2)");

DEFINE_uint64(max_bytes_for_level_base,
              rocksdb::Options().max_bytes_for_level_base,
              "Max bytes for level-1");

DEFINE_bool(level_compaction_dynamic_level_bytes, false,
            "Whether level size base is dynamic");

DEFINE_double(max_bytes_for_level_multiplier, 10,
              "A multiplier to compute max bytes for level-N (N >= 2)");

static std::vector<int> FLAGS_max_bytes_for_level_multiplier_additional_v;
DEFINE_string(max_bytes_for_level_multiplier_additional, "",
              "A vector that specifies additional fanout per level");

DEFINE_int32(level0_stop_writes_trigger,
             rocksdb::Options().level0_stop_writes_trigger,
             "Number of files in level-0"
             " that will trigger put stop.");

DEFINE_int32(level0_slowdown_writes_trigger,
             rocksdb::Options().level0_slowdown_writes_trigger,
             "Number of files in level-0"
             " that will slow down writes.");

DEFINE_int32(level0_file_num_compaction_trigger,
             rocksdb::Options().level0_file_num_compaction_trigger,
             "Number of files in level-0"
             " when compactions start");

static bool ValidateInt32Percent(const char* flagname, int32_t value) {
  if (value <= 0 || value>=100) {
    fprintf(stderr, "Invalid value for --%s: %d, 0< pct <100 \n",
            flagname, value);
    return false;
  }
  return true;
}
DEFINE_int32(readwritepercent, 90, "Ratio of reads to reads/writes (expressed"
             " as percentage) for the ReadRandomWriteRandom workload. The "
             "default value 90 means 90% operations out of all reads and writes"
             " operations are reads. In other words, 9 gets for every 1 put.");

DEFINE_int32(mergereadpercent, 70, "Ratio of merges to merges&reads (expressed"
             " as percentage) for the ReadRandomMergeRandom workload. The"
             " default value 70 means 70% out of all read and merge operations"
             " are merges. In other words, 7 merges for every 3 gets.");

DEFINE_int32(deletepercent, 2, "Percentage of deletes out of reads/writes/"
             "deletes (used in RandomWithVerify only). RandomWithVerify "
             "calculates writepercent as (100 - FLAGS_readwritepercent - "
             "deletepercent), so deletepercent must be smaller than (100 - "
             "FLAGS_readwritepercent)");

DEFINE_bool(optimize_filters_for_hits, false,
            "Optimizes bloom filters for workloads for most lookups return "
            "a value. For now this doesn't create bloom filters for the max "
            "level of the LSM to reduce metadata that should fit in RAM. ");

DEFINE_uint64(delete_obsolete_files_period_micros, 0,
              "Ignored. Left here for backward compatibility");

DEFINE_int64(writes_per_range_tombstone, 0,
             "Number of writes between range "
             "tombstones");

DEFINE_int64(range_tombstone_width, 100, "Number of keys in tombstone's range");

DEFINE_int64(max_num_range_tombstones, 0,
             "Maximum number of range tombstones "
             "to insert.");

DEFINE_bool(expand_range_tombstones, false,
            "Expand range tombstone into sequential regular tombstones.");

#ifndef ROCKSDB_LITE
DEFINE_bool(optimistic_transaction_db, false,
            "Open a OptimisticTransactionDB instance. "
            "Required for randomtransaction benchmark.");

DEFINE_bool(transaction_db, false,
            "Open a TransactionDB instance. "
            "Required for randomtransaction benchmark.");

DEFINE_uint64(transaction_sets, 2,
              "Number of keys each transaction will "
              "modify (use in RandomTransaction only).  Max: 9999");

DEFINE_bool(transaction_set_snapshot, false,
            "Setting to true will have each transaction call SetSnapshot()"
            " upon creation.");

DEFINE_int32(transaction_sleep, 0,
             "Max microseconds to sleep in between "
             "reading and writing a value (used in RandomTransaction only). ");

DEFINE_uint64(transaction_lock_timeout, 100,
              "If using a transaction_db, specifies the lock wait timeout in"
              " milliseconds before failing a transaction waiting on a lock");
DEFINE_string(
    options_file, "",
    "The path to a RocksDB options file.  If specified, then db_bench will "
    "run with the RocksDB options in the default column family of the "
    "specified options file. "
    "Note that with this setting, db_bench will ONLY accept the following "
    "RocksDB options related command-line arguments, all other arguments "
    "that are related to RocksDB options will be ignored:\n"
    "\t--use_existing_db\n"
    "\t--statistics\n"
    "\t--row_cache_size\n"
    "\t--row_cache_numshardbits\n"
    "\t--enable_io_prio\n"
    "\t--dump_malloc_stats\n"
    "\t--num_multi_db\n");
#endif  // ROCKSDB_LITE

DEFINE_bool(report_bg_io_stats, false,
            "Measure times spents on I/Os while in compactions. ");

DEFINE_bool(use_stderr_info_logger, false,
            "Write info logs to stderr instead of to LOG file. ");

DEFINE_bool(use_blob_db, false, "Whether to use BlobDB. ");

static enum rocksdb::CompressionType StringToCompressionType(const char* ctype) {
  assert(ctype);

  if (!strcasecmp(ctype, "none"))
    return rocksdb::kNoCompression;
  else if (!strcasecmp(ctype, "snappy"))
    return rocksdb::kSnappyCompression;
  else if (!strcasecmp(ctype, "zlib"))
    return rocksdb::kZlibCompression;
  else if (!strcasecmp(ctype, "bzip2"))
    return rocksdb::kBZip2Compression;
  else if (!strcasecmp(ctype, "lz4"))
    return rocksdb::kLZ4Compression;
  else if (!strcasecmp(ctype, "lz4hc"))
    return rocksdb::kLZ4HCCompression;
  else if (!strcasecmp(ctype, "xpress"))
    return rocksdb::kXpressCompression;
  else if (!strcasecmp(ctype, "zstd"))
    return rocksdb::kZSTD;

  fprintf(stdout, "Cannot parse compression type '%s'\n", ctype);
  return rocksdb::kSnappyCompression;  // default value
}

static std::string ColumnFamilyName(size_t i) {
  if (i == 0) {
    return rocksdb::kDefaultColumnFamilyName;
  } else {
    char name[100];
    snprintf(name, sizeof(name), "column_family_name_%06zu", i);
    return std::string(name);
  }
}

DEFINE_string(compression_type, "snappy",
              "Algorithm to use to compress the database");
static enum rocksdb::CompressionType FLAGS_compression_type_e =
    rocksdb::kSnappyCompression;

DEFINE_int32(compression_level, -1,
             "Compression level. For zlib this should be -1 for the "
             "default level, or between 0 and 9.");

DEFINE_int32(compression_max_dict_bytes, 0,
             "Maximum size of dictionary used to prime the compression "
             "library.");

static bool ValidateCompressionLevel(const char* flagname, int32_t value) {
  if (value < -1 || value > 9) {
    fprintf(stderr, "Invalid value for --%s: %d, must be between -1 and 9\n",
            flagname, value);
    return false;
  }
  return true;
}

static const bool FLAGS_compression_level_dummy __attribute__((unused)) =
    RegisterFlagValidator(&FLAGS_compression_level, &ValidateCompressionLevel);

DEFINE_int32(min_level_to_compress, -1, "If non-negative, compression starts"
             " from this level. Levels with number < min_level_to_compress are"
             " not compressed. Otherwise, apply compression_type to "
             "all levels.");

static bool ValidateTableCacheNumshardbits(const char* flagname,
                                           int32_t value) {
  if (0 >= value || value > 20) {
    fprintf(stderr, "Invalid value for --%s: %d, must be  0 < val <= 20\n",
            flagname, value);
    return false;
  }
  return true;
}
DEFINE_int32(table_cache_numshardbits, 4, "");

#ifndef ROCKSDB_LITE
DEFINE_string(env_uri, "", "URI for registry Env lookup. Mutually exclusive"
              " with --hdfs.");
DEFINE_string(aws_access_id, "", "Access id for AWS");
DEFINE_string(aws_secret_key, "", "Secret key for AWS");
DEFINE_string(aws_region, "", "AWS region");
#endif  // ROCKSDB_LITE
DEFINE_string(hdfs, "", "Name of hdfs environment. Mutually exclusive with"
              " --env_uri.");
static rocksdb::Env* FLAGS_env = rocksdb::Env::Default();

DEFINE_int64(stats_interval, 0, "Stats are reported every N operations when "
             "this is greater than zero. When 0 the interval grows over time.");

DEFINE_int64(stats_interval_seconds, 0, "Report stats every N seconds. This "
             "overrides stats_interval when both are > 0.");

DEFINE_int32(stats_per_interval, 0, "Reports additional stats per interval when"
             " this is greater than 0.");

DEFINE_int64(report_interval_seconds, 0,
             "If greater than zero, it will write simple stats in CVS format "
             "to --report_file every N seconds");

DEFINE_string(report_file, "report.csv",
              "Filename where some simple stats are reported to (if "
              "--report_interval_seconds is bigger than 0)");

DEFINE_int32(thread_status_per_interval, 0,
             "Takes and report a snapshot of the current status of each thread"
             " when this is greater than 0.");

DEFINE_int32(perf_level, rocksdb::PerfLevel::kDisable, "Level of perf collection");

static bool ValidateRateLimit(const char* flagname, double value) {
  const double EPSILON = 1e-10;
  if ( value < -EPSILON ) {
    fprintf(stderr, "Invalid value for --%s: %12.6f, must be >= 0.0\n",
            flagname, value);
    return false;
  }
  return true;
}
DEFINE_double(soft_rate_limit, 0.0, "DEPRECATED");

DEFINE_double(hard_rate_limit, 0.0, "DEPRECATED");

DEFINE_uint64(soft_pending_compaction_bytes_limit, 64ull * 1024 * 1024 * 1024,
              "Slowdown writes if pending compaction bytes exceed this number");

DEFINE_uint64(hard_pending_compaction_bytes_limit, 128ull * 1024 * 1024 * 1024,
              "Stop writes if pending compaction bytes exceed this number");

DEFINE_uint64(delayed_write_rate, 8388608u,
              "Limited bytes allowed to DB when soft_rate_limit or "
              "level0_slowdown_writes_trigger triggers");

DEFINE_bool(allow_concurrent_memtable_write, false,
            "Allow multi-writers to update mem tables in parallel.");

DEFINE_bool(enable_write_thread_adaptive_yield, false,
            "Use a yielding spin loop for brief writer thread waits.");

DEFINE_uint64(
    write_thread_max_yield_usec, 100,
    "Maximum microseconds for enable_write_thread_adaptive_yield operation.");

DEFINE_uint64(write_thread_slow_yield_usec, 3,
              "The threshold at which a slow yield is considered a signal that "
              "other processes or threads want the core.");

DEFINE_int32(rate_limit_delay_max_milliseconds, 1000,
             "When hard_rate_limit is set then this is the max time a put will"
             " be stalled.");

DEFINE_uint64(rate_limiter_bytes_per_sec, 0, "Set options.rate_limiter value.");

DEFINE_uint64(
    benchmark_write_rate_limit, 0,
    "If non-zero, db_bench will rate-limit the writes going into RocksDB. This "
    "is the global rate in bytes/second.");

DEFINE_uint64(
    benchmark_read_rate_limit, 0,
    "If non-zero, db_bench will rate-limit the reads from RocksDB. This "
    "is the global rate in ops/second.");

DEFINE_uint64(max_compaction_bytes, rocksdb::Options().max_compaction_bytes,
              "Max bytes allowed in one compaction");

#ifndef ROCKSDB_LITE
DEFINE_bool(readonly, false, "Run read only benchmarks.");
#endif  // ROCKSDB_LITE

DEFINE_bool(disable_auto_compactions, false, "Do not auto trigger compactions");

DEFINE_uint64(wal_ttl_seconds, 0, "Set the TTL for the WAL Files in seconds.");
DEFINE_uint64(wal_size_limit_MB, 0, "Set the size limit for the WAL Files"
              " in MB.");
DEFINE_uint64(max_total_wal_size, 0, "Set total max WAL size");

DEFINE_bool(mmap_read, rocksdb::EnvOptions().use_mmap_reads,
            "Allow reads to occur via mmap-ing files");

DEFINE_bool(mmap_write, rocksdb::EnvOptions().use_mmap_writes,
            "Allow writes to occur via mmap-ing files");

DEFINE_bool(use_direct_reads, rocksdb::EnvOptions().use_direct_reads,
            "Use O_DIRECT for reading data");

DEFINE_bool(use_direct_writes, rocksdb::EnvOptions().use_direct_writes,
            "Use O_DIRECT for writing data");

DEFINE_bool(advise_random_on_open, rocksdb::Options().advise_random_on_open,
            "Advise random access on table file open");

DEFINE_string(compaction_fadvice, "NORMAL",
              "Access pattern advice when a file is compacted");
static auto FLAGS_compaction_fadvice_e =
  rocksdb::Options().access_hint_on_compaction_start;

DEFINE_bool(use_tailing_iterator, false,
            "Use tailing iterator to access a series of keys instead of get");

DEFINE_bool(use_adaptive_mutex, rocksdb::Options().use_adaptive_mutex,
            "Use adaptive mutex");

DEFINE_uint64(bytes_per_sync,  rocksdb::Options().bytes_per_sync,
              "Allows OS to incrementally sync SST files to disk while they are"
              " being written, in the background. Issue one request for every"
              " bytes_per_sync written. 0 turns it off.");

DEFINE_uint64(wal_bytes_per_sync,  rocksdb::Options().wal_bytes_per_sync,
              "Allows OS to incrementally sync WAL files to disk while they are"
              " being written, in the background. Issue one request for every"
              " wal_bytes_per_sync written. 0 turns it off.");

DEFINE_bool(use_single_deletes, true,
            "Use single deletes (used in RandomReplaceKeys only).");

DEFINE_double(stddev, 2000.0,
              "Standard deviation of normal distribution used for picking keys"
              " (used in RandomReplaceKeys only).");

DEFINE_int32(key_id_range, 100000,
             "Range of possible value of key id (used in TimeSeries only).");

DEFINE_string(expire_style, "none",
              "Style to remove expired time entries. Can be one of the options "
              "below: none (do not expired data), compaction_filter (use a "
              "compaction filter to remove expired data), delete (seek IDs and "
              "remove expired data) (used in TimeSeries only).");

DEFINE_uint64(
    time_range, 100000,
    "Range of timestamp that store in the database (used in TimeSeries"
    " only).");

DEFINE_int32(num_deletion_threads, 1,
             "Number of threads to do deletion (used in TimeSeries and delete "
             "expire_style only).");

DEFINE_int32(max_successive_merges, 0, "Maximum number of successive merge"
             " operations on a key in the memtable");

static bool ValidatePrefixSize(const char* flagname, int32_t value) {
  if (value < 0 || value>=2000000000) {
    fprintf(stderr, "Invalid value for --%s: %d. 0<= PrefixSize <=2000000000\n",
            flagname, value);
    return false;
  }
  return true;
}
DEFINE_int32(prefix_size, 0, "control the prefix size for HashSkipList and "
             "plain table");
DEFINE_int64(keys_per_prefix, 0, "control average number of keys generated "
             "per prefix, 0 means no special handling of the prefix, "
             "i.e. use the prefix comes with the generated random number.");
DEFINE_int32(memtable_insert_with_hint_prefix_size, 0,
             "If non-zero, enable "
             "memtable insert with hint with the given prefix size.");
DEFINE_bool(enable_io_prio, false, "Lower the background flush/compaction "
            "threads' IO priority");
DEFINE_bool(identity_as_first_hash, false, "the first hash function of cuckoo "
            "table becomes an identity function. This is only valid when key "
            "is 8 bytes");
DEFINE_bool(dump_malloc_stats, true, "Dump malloc stats in LOG ");

enum RepFactory {
  kSkipList,
  kPrefixHash,
  kVectorRep,
  kHashLinkedList,
  kCuckoo
};

<<<<<<< HEAD
// create Factory for creating S3 Envs
#ifdef USE_AWS
rocksdb::Env* CreateAwsEnv(const std::string& dbpath,
                            std::unique_ptr<rocksdb::Env>* result) {
  std::shared_ptr<rocksdb::Logger> info_log;
  info_log.reset(new rocksdb::StderrLogger(
		     rocksdb::InfoLogLevel::DEBUG_LEVEL));
  rocksdb::CloudEnvOptions coptions;
  coptions.credentials.access_key_id = FLAGS_aws_access_id;
  coptions.credentials.secret_key = FLAGS_aws_secret_key;
  coptions.region = FLAGS_aws_region;
  rocksdb::CloudEnv* s;
  rocksdb::Status st = rocksdb::AwsEnv::NewAwsEnv(rocksdb::Env::Default(),
		         "dbbench." + rocksdb::AwsEnv::GetTestBucketSuffix(),
			 "", // src object prefix
		         "dbbench." + rocksdb::AwsEnv::GetTestBucketSuffix(),
			 "", // destination object prefix
		         coptions,
			 std::move(info_log),
			 &s);
  assert(st.ok());
  // If we are keeping wal in cloud storage, then tail it as well.
  // so that our unit tests can run to completion.
  if (!coptions.keep_local_log_files) {
    rocksdb::AwsEnv* aws = static_cast<rocksdb::AwsEnv *>(s);
    aws->CreateTailer();
  }
  result->reset(s);
  return s;
}
static rocksdb::EnvRegistrar s3_reg("s3://", &CreateAwsEnv);
#endif

enum RepFactory StringToRepFactory(const char* ctype) {
=======
static enum RepFactory StringToRepFactory(const char* ctype) {
>>>>>>> f6499153
  assert(ctype);

  if (!strcasecmp(ctype, "skip_list"))
    return kSkipList;
  else if (!strcasecmp(ctype, "prefix_hash"))
    return kPrefixHash;
  else if (!strcasecmp(ctype, "vector"))
    return kVectorRep;
  else if (!strcasecmp(ctype, "hash_linkedlist"))
    return kHashLinkedList;
  else if (!strcasecmp(ctype, "cuckoo"))
    return kCuckoo;

  fprintf(stdout, "Cannot parse memreptable %s\n", ctype);
  return kSkipList;
}

static enum RepFactory FLAGS_rep_factory;
DEFINE_string(memtablerep, "skip_list", "");
DEFINE_int64(hash_bucket_count, 1024 * 1024, "hash bucket count");
DEFINE_bool(use_plain_table, false, "if use plain table "
            "instead of block-based table format");
DEFINE_bool(use_cuckoo_table, false, "if use cuckoo table format");
DEFINE_double(cuckoo_hash_ratio, 0.9, "Hash ratio for Cuckoo SST table.");
DEFINE_bool(use_hash_search, false, "if use kHashSearch "
            "instead of kBinarySearch. "
            "This is valid if only we use BlockTable");
DEFINE_bool(use_block_based_filter, false, "if use kBlockBasedFilter "
            "instead of kFullFilter for filter block. "
            "This is valid if only we use BlockTable");
DEFINE_string(merge_operator, "", "The merge operator to use with the database."
              "If a new merge operator is specified, be sure to use fresh"
              " database The possible merge operators are defined in"
              " utilities/merge_operators.h");
DEFINE_int32(skip_list_lookahead, 0, "Used with skip_list memtablerep; try "
             "linear search first for this many steps from the previous "
             "position");
DEFINE_bool(report_file_operations, false, "if report number of file "
            "operations");

static const bool FLAGS_soft_rate_limit_dummy __attribute__((unused)) =
    RegisterFlagValidator(&FLAGS_soft_rate_limit, &ValidateRateLimit);

static const bool FLAGS_hard_rate_limit_dummy __attribute__((unused)) =
    RegisterFlagValidator(&FLAGS_hard_rate_limit, &ValidateRateLimit);

static const bool FLAGS_prefix_size_dummy __attribute__((unused)) =
    RegisterFlagValidator(&FLAGS_prefix_size, &ValidatePrefixSize);

static const bool FLAGS_key_size_dummy __attribute__((unused)) =
    RegisterFlagValidator(&FLAGS_key_size, &ValidateKeySize);

static const bool FLAGS_cache_numshardbits_dummy __attribute__((unused)) =
    RegisterFlagValidator(&FLAGS_cache_numshardbits,
                          &ValidateCacheNumshardbits);

static const bool FLAGS_readwritepercent_dummy __attribute__((unused)) =
    RegisterFlagValidator(&FLAGS_readwritepercent, &ValidateInt32Percent);

DEFINE_int32(disable_seek_compaction, false,
             "Not used, left here for backwards compatibility");

static const bool FLAGS_deletepercent_dummy __attribute__((unused)) =
    RegisterFlagValidator(&FLAGS_deletepercent, &ValidateInt32Percent);
static const bool FLAGS_table_cache_numshardbits_dummy __attribute__((unused)) =
    RegisterFlagValidator(&FLAGS_table_cache_numshardbits,
                          &ValidateTableCacheNumshardbits);

namespace rocksdb {

namespace {
struct ReportFileOpCounters {
  std::atomic<int> open_counter_;
  std::atomic<int> read_counter_;
  std::atomic<int> append_counter_;
  std::atomic<uint64_t> bytes_read_;
  std::atomic<uint64_t> bytes_written_;
};

// A special Env to records and report file operations in db_bench
class ReportFileOpEnv : public EnvWrapper {
 public:
  explicit ReportFileOpEnv(Env* base) : EnvWrapper(base) { reset(); }

  void reset() {
    counters_.open_counter_ = 0;
    counters_.read_counter_ = 0;
    counters_.append_counter_ = 0;
    counters_.bytes_read_ = 0;
    counters_.bytes_written_ = 0;
  }

  Status NewSequentialFile(const std::string& f, unique_ptr<SequentialFile>* r,
                           const EnvOptions& soptions) override {
    class CountingFile : public SequentialFile {
     private:
      unique_ptr<SequentialFile> target_;
      ReportFileOpCounters* counters_;

     public:
      CountingFile(unique_ptr<SequentialFile>&& target,
                   ReportFileOpCounters* counters)
          : target_(std::move(target)), counters_(counters) {}

      virtual Status Read(size_t n, Slice* result, char* scratch) override {
        counters_->read_counter_.fetch_add(1, std::memory_order_relaxed);
        Status rv = target_->Read(n, result, scratch);
        counters_->bytes_read_.fetch_add(result->size(),
                                         std::memory_order_relaxed);
        return rv;
      }

      virtual Status Skip(uint64_t n) override { return target_->Skip(n); }
    };

    Status s = target()->NewSequentialFile(f, r, soptions);
    if (s.ok()) {
      counters()->open_counter_.fetch_add(1, std::memory_order_relaxed);
      r->reset(new CountingFile(std::move(*r), counters()));
    }
    return s;
  }

  Status NewRandomAccessFile(const std::string& f,
                             unique_ptr<RandomAccessFile>* r,
                             const EnvOptions& soptions) override {
    class CountingFile : public RandomAccessFile {
     private:
      unique_ptr<RandomAccessFile> target_;
      ReportFileOpCounters* counters_;

     public:
      CountingFile(unique_ptr<RandomAccessFile>&& target,
                   ReportFileOpCounters* counters)
          : target_(std::move(target)), counters_(counters) {}
      virtual Status Read(uint64_t offset, size_t n, Slice* result,
                          char* scratch) const override {
        counters_->read_counter_.fetch_add(1, std::memory_order_relaxed);
        Status rv = target_->Read(offset, n, result, scratch);
        counters_->bytes_read_.fetch_add(result->size(),
                                         std::memory_order_relaxed);
        return rv;
      }
    };

    Status s = target()->NewRandomAccessFile(f, r, soptions);
    if (s.ok()) {
      counters()->open_counter_.fetch_add(1, std::memory_order_relaxed);
      r->reset(new CountingFile(std::move(*r), counters()));
    }
    return s;
  }

  Status NewWritableFile(const std::string& f, unique_ptr<WritableFile>* r,
                         const EnvOptions& soptions) override {
    class CountingFile : public WritableFile {
     private:
      unique_ptr<WritableFile> target_;
      ReportFileOpCounters* counters_;

     public:
      CountingFile(unique_ptr<WritableFile>&& target,
                   ReportFileOpCounters* counters)
          : target_(std::move(target)), counters_(counters) {}

      Status Append(const Slice& data) override {
        counters_->append_counter_.fetch_add(1, std::memory_order_relaxed);
        Status rv = target_->Append(data);
        counters_->bytes_written_.fetch_add(data.size(),
                                            std::memory_order_relaxed);
        return rv;
      }

      Status Truncate(uint64_t size) override { return target_->Truncate(size); }
      Status Close() override { return target_->Close(); }
      Status Flush() override { return target_->Flush(); }
      Status Sync() override { return target_->Sync(); }
    };

    Status s = target()->NewWritableFile(f, r, soptions);
    if (s.ok()) {
      counters()->open_counter_.fetch_add(1, std::memory_order_relaxed);
      r->reset(new CountingFile(std::move(*r), counters()));
    }
    return s;
  }

  // getter
  ReportFileOpCounters* counters() { return &counters_; }

 private:
  ReportFileOpCounters counters_;
};

}  // namespace

// Helper for quickly generating random data.
class RandomGenerator {
 private:
  std::string data_;
  unsigned int pos_;

 public:
  RandomGenerator() {
    // We use a limited amount of data over and over again and ensure
    // that it is larger than the compression window (32KB), and also
    // large enough to serve all typical value sizes we want to write.
    Random rnd(301);
    std::string piece;
    while (data_.size() < (unsigned)std::max(1048576, FLAGS_value_size)) {
      // Add a short fragment that is as compressible as specified
      // by FLAGS_compression_ratio.
      test::CompressibleString(&rnd, FLAGS_compression_ratio, 100, &piece);
      data_.append(piece);
    }
    pos_ = 0;
  }

  Slice Generate(unsigned int len) {
    assert(len <= data_.size());
    if (pos_ + len > data_.size()) {
      pos_ = 0;
    }
    pos_ += len;
    return Slice(data_.data() + pos_ - len, len);
  }
};

static void AppendWithSpace(std::string* str, Slice msg) {
  if (msg.empty()) return;
  if (!str->empty()) {
    str->push_back(' ');
  }
  str->append(msg.data(), msg.size());
}

struct DBWithColumnFamilies {
  std::vector<ColumnFamilyHandle*> cfh;
  DB* db;
#ifndef ROCKSDB_LITE
  OptimisticTransactionDB* opt_txn_db;
#endif  // ROCKSDB_LITE
  std::atomic<size_t> num_created;  // Need to be updated after all the
                                    // new entries in cfh are set.
  size_t num_hot;  // Number of column families to be queried at each moment.
                   // After each CreateNewCf(), another num_hot number of new
                   // Column families will be created and used to be queried.
  port::Mutex create_cf_mutex;  // Only one thread can execute CreateNewCf()

  DBWithColumnFamilies()
      : db(nullptr)
#ifndef ROCKSDB_LITE
        , opt_txn_db(nullptr)
#endif  // ROCKSDB_LITE
  {
    cfh.clear();
    num_created = 0;
    num_hot = 0;
  }

  DBWithColumnFamilies(const DBWithColumnFamilies& other)
      : cfh(other.cfh),
        db(other.db),
#ifndef ROCKSDB_LITE
        opt_txn_db(other.opt_txn_db),
#endif  // ROCKSDB_LITE
        num_created(other.num_created.load()),
        num_hot(other.num_hot) {}

  void DeleteDBs() {
    std::for_each(cfh.begin(), cfh.end(),
                  [](ColumnFamilyHandle* cfhi) { delete cfhi; });
    cfh.clear();
#ifndef ROCKSDB_LITE
    if (opt_txn_db) {
      delete opt_txn_db;
      opt_txn_db = nullptr;
    } else {
      delete db;
      db = nullptr;
    }
#else
    delete db;
    db = nullptr;
#endif  // ROCKSDB_LITE
  }

  ColumnFamilyHandle* GetCfh(int64_t rand_num) {
    assert(num_hot > 0);
    return cfh[num_created.load(std::memory_order_acquire) - num_hot +
               rand_num % num_hot];
  }

  // stage: assume CF from 0 to stage * num_hot has be created. Need to create
  //        stage * num_hot + 1 to stage * (num_hot + 1).
  void CreateNewCf(ColumnFamilyOptions options, int64_t stage) {
    MutexLock l(&create_cf_mutex);
    if ((stage + 1) * num_hot <= num_created) {
      // Already created.
      return;
    }
    auto new_num_created = num_created + num_hot;
    assert(new_num_created <= cfh.size());
    for (size_t i = num_created; i < new_num_created; i++) {
      Status s =
          db->CreateColumnFamily(options, ColumnFamilyName(i), &(cfh[i]));
      if (!s.ok()) {
        fprintf(stderr, "create column family error: %s\n",
                s.ToString().c_str());
        abort();
      }
    }
    num_created.store(new_num_created, std::memory_order_release);
  }
};

// a class that reports stats to CSV file
class ReporterAgent {
 public:
  ReporterAgent(Env* env, const std::string& fname,
                uint64_t report_interval_secs)
      : env_(env),
        total_ops_done_(0),
        last_report_(0),
        report_interval_secs_(report_interval_secs),
        stop_(false) {
    auto s = env_->NewWritableFile(fname, &report_file_, EnvOptions());
    if (s.ok()) {
      s = report_file_->Append(Header() + "\n");
    }
    if (s.ok()) {
      s = report_file_->Flush();
    }
    if (!s.ok()) {
      fprintf(stderr, "Can't open %s: %s\n", fname.c_str(),
              s.ToString().c_str());
      abort();
    }

    reporting_thread_ = port::Thread([&]() { SleepAndReport(); });
  }

  ~ReporterAgent() {
    {
      std::unique_lock<std::mutex> lk(mutex_);
      stop_ = true;
      stop_cv_.notify_all();
    }
    reporting_thread_.join();
  }

  // thread safe
  void ReportFinishedOps(int64_t num_ops) {
    total_ops_done_.fetch_add(num_ops);
  }

 private:
  std::string Header() const { return "secs_elapsed,interval_qps"; }
  void SleepAndReport() {
    uint64_t kMicrosInSecond = 1000 * 1000;
    auto time_started = env_->NowMicros();
    while (true) {
      {
        std::unique_lock<std::mutex> lk(mutex_);
        if (stop_ ||
            stop_cv_.wait_for(lk, std::chrono::seconds(report_interval_secs_),
                              [&]() { return stop_; })) {
          // stopping
          break;
        }
        // else -> timeout, which means time for a report!
      }
      auto total_ops_done_snapshot = total_ops_done_.load();
      // round the seconds elapsed
      auto secs_elapsed =
          (env_->NowMicros() - time_started + kMicrosInSecond / 2) /
          kMicrosInSecond;
      std::string report = ToString(secs_elapsed) + "," +
                           ToString(total_ops_done_snapshot - last_report_) +
                           "\n";
      auto s = report_file_->Append(report);
      if (s.ok()) {
        s = report_file_->Flush();
      }
      if (!s.ok()) {
        fprintf(stderr,
                "Can't write to report file (%s), stopping the reporting\n",
                s.ToString().c_str());
        break;
      }
      last_report_ = total_ops_done_snapshot;
    }
  }

  Env* env_;
  std::unique_ptr<WritableFile> report_file_;
  std::atomic<int64_t> total_ops_done_;
  int64_t last_report_;
  const uint64_t report_interval_secs_;
  rocksdb::port::Thread reporting_thread_;
  std::mutex mutex_;
  // will notify on stop
  std::condition_variable stop_cv_;
  bool stop_;
};

enum OperationType : unsigned char {
  kRead = 0,
  kWrite,
  kDelete,
  kSeek,
  kMerge,
  kUpdate,
  kCompress,
  kUncompress,
  kCrc,
  kHash,
  kOthers
};

static std::unordered_map<OperationType, std::string, std::hash<unsigned char>>
                          OperationTypeString = {
  {kRead, "read"},
  {kWrite, "write"},
  {kDelete, "delete"},
  {kSeek, "seek"},
  {kMerge, "merge"},
  {kUpdate, "update"},
  {kCompress, "compress"},
  {kCompress, "uncompress"},
  {kCrc, "crc"},
  {kHash, "hash"},
  {kOthers, "op"}
};

class CombinedStats;
class Stats {
 private:
  int id_;
  uint64_t start_;
  uint64_t finish_;
  double seconds_;
  uint64_t done_;
  uint64_t last_report_done_;
  uint64_t next_report_;
  uint64_t bytes_;
  uint64_t last_op_finish_;
  uint64_t last_report_finish_;
  std::unordered_map<OperationType, std::shared_ptr<HistogramImpl>,
                     std::hash<unsigned char>> hist_;
  std::string message_;
  bool exclude_from_merge_;
  ReporterAgent* reporter_agent_;  // does not own
  friend class CombinedStats;

 public:
  Stats() { Start(-1); }

  void SetReporterAgent(ReporterAgent* reporter_agent) {
    reporter_agent_ = reporter_agent;
  }

  void Start(int id) {
    id_ = id;
    next_report_ = FLAGS_stats_interval ? FLAGS_stats_interval : 100;
    last_op_finish_ = start_;
    hist_.clear();
    done_ = 0;
    last_report_done_ = 0;
    bytes_ = 0;
    seconds_ = 0;
    start_ = FLAGS_env->NowMicros();
    finish_ = start_;
    last_report_finish_ = start_;
    message_.clear();
    // When set, stats from this thread won't be merged with others.
    exclude_from_merge_ = false;
  }

  void Merge(const Stats& other) {
    if (other.exclude_from_merge_)
      return;

    for (auto it = other.hist_.begin(); it != other.hist_.end(); ++it) {
      auto this_it = hist_.find(it->first);
      if (this_it != hist_.end()) {
        this_it->second->Merge(*(other.hist_.at(it->first)));
      } else {
        hist_.insert({ it->first, it->second });
      }
    }

    done_ += other.done_;
    bytes_ += other.bytes_;
    seconds_ += other.seconds_;
    if (other.start_ < start_) start_ = other.start_;
    if (other.finish_ > finish_) finish_ = other.finish_;

    // Just keep the messages from one thread
    if (message_.empty()) message_ = other.message_;
  }

  void Stop() {
    finish_ = FLAGS_env->NowMicros();
    seconds_ = (finish_ - start_) * 1e-6;
  }

  void AddMessage(Slice msg) {
    AppendWithSpace(&message_, msg);
  }

  void SetId(int id) { id_ = id; }
  void SetExcludeFromMerge() { exclude_from_merge_ = true; }

  void PrintThreadStatus() {
    std::vector<ThreadStatus> thread_list;
    FLAGS_env->GetThreadList(&thread_list);

    fprintf(stderr, "\n%18s %10s %12s %20s %13s %45s %12s %s\n",
        "ThreadID", "ThreadType", "cfName", "Operation",
        "ElapsedTime", "Stage", "State", "OperationProperties");

    int64_t current_time = 0;
    Env::Default()->GetCurrentTime(&current_time);
    for (auto ts : thread_list) {
      fprintf(stderr, "%18" PRIu64 " %10s %12s %20s %13s %45s %12s",
          ts.thread_id,
          ThreadStatus::GetThreadTypeName(ts.thread_type).c_str(),
          ts.cf_name.c_str(),
          ThreadStatus::GetOperationName(ts.operation_type).c_str(),
          ThreadStatus::MicrosToString(ts.op_elapsed_micros).c_str(),
          ThreadStatus::GetOperationStageName(ts.operation_stage).c_str(),
          ThreadStatus::GetStateName(ts.state_type).c_str());

      auto op_properties = ThreadStatus::InterpretOperationProperties(
          ts.operation_type, ts.op_properties);
      for (const auto& op_prop : op_properties) {
        fprintf(stderr, " %s %" PRIu64" |",
            op_prop.first.c_str(), op_prop.second);
      }
      fprintf(stderr, "\n");
    }
  }

  void ResetLastOpTime() {
    // Set to now to avoid latency from calls to SleepForMicroseconds
    last_op_finish_ = FLAGS_env->NowMicros();
  }

  void FinishedOps(DBWithColumnFamilies* db_with_cfh, DB* db, int64_t num_ops,
                   enum OperationType op_type = kOthers) {
    if (reporter_agent_) {
      reporter_agent_->ReportFinishedOps(num_ops);
    }
    if (FLAGS_histogram) {
      uint64_t now = FLAGS_env->NowMicros();
      uint64_t micros = now - last_op_finish_;

      if (hist_.find(op_type) == hist_.end())
      {
        auto hist_temp = std::make_shared<HistogramImpl>();
        hist_.insert({op_type, std::move(hist_temp)});
      }
      hist_[op_type]->Add(micros);

      if (micros > 20000 && !FLAGS_stats_interval) {
        fprintf(stderr, "long op: %" PRIu64 " micros%30s\r", micros, "");
        fflush(stderr);
      }
      last_op_finish_ = now;
    }

    done_ += num_ops;
    if (done_ >= next_report_) {
      if (!FLAGS_stats_interval) {
        if      (next_report_ < 1000)   next_report_ += 100;
        else if (next_report_ < 5000)   next_report_ += 500;
        else if (next_report_ < 10000)  next_report_ += 1000;
        else if (next_report_ < 50000)  next_report_ += 5000;
        else if (next_report_ < 100000) next_report_ += 10000;
        else if (next_report_ < 500000) next_report_ += 50000;
        else                            next_report_ += 100000;
        fprintf(stderr, "... finished %" PRIu64 " ops%30s\r", done_, "");
      } else {
        uint64_t now = FLAGS_env->NowMicros();
        int64_t usecs_since_last = now - last_report_finish_;

        // Determine whether to print status where interval is either
        // each N operations or each N seconds.

        if (FLAGS_stats_interval_seconds &&
            usecs_since_last < (FLAGS_stats_interval_seconds * 1000000)) {
          // Don't check again for this many operations
          next_report_ += FLAGS_stats_interval;

        } else {

          fprintf(stderr,
                  "%s ... thread %d: (%" PRIu64 ",%" PRIu64 ") ops and "
                  "(%.1f,%.1f) ops/second in (%.6f,%.6f) seconds\n",
                  FLAGS_env->TimeToString(now/1000000).c_str(),
                  id_,
                  done_ - last_report_done_, done_,
                  (done_ - last_report_done_) /
                  (usecs_since_last / 1000000.0),
                  done_ / ((now - start_) / 1000000.0),
                  (now - last_report_finish_) / 1000000.0,
                  (now - start_) / 1000000.0);

          if (id_ == 0 && FLAGS_stats_per_interval) {
            std::string stats;

            if (db_with_cfh && db_with_cfh->num_created.load()) {
              for (size_t i = 0; i < db_with_cfh->num_created.load(); ++i) {
                if (db->GetProperty(db_with_cfh->cfh[i], "rocksdb.cfstats",
                                    &stats))
                  fprintf(stderr, "%s\n", stats.c_str());
                if (FLAGS_show_table_properties) {
                  for (int level = 0; level < FLAGS_num_levels; ++level) {
                    if (db->GetProperty(
                            db_with_cfh->cfh[i],
                            "rocksdb.aggregated-table-properties-at-level" +
                                ToString(level),
                            &stats)) {
                      if (stats.find("# entries=0") == std::string::npos) {
                        fprintf(stderr, "Level[%d]: %s\n", level,
                                stats.c_str());
                      }
                    }
                  }
                }
              }
            } else if (db) {
              if (db->GetProperty("rocksdb.stats", &stats)) {
                fprintf(stderr, "%s\n", stats.c_str());
              }
              if (FLAGS_show_table_properties) {
                for (int level = 0; level < FLAGS_num_levels; ++level) {
                  if (db->GetProperty(
                          "rocksdb.aggregated-table-properties-at-level" +
                              ToString(level),
                          &stats)) {
                    if (stats.find("# entries=0") == std::string::npos) {
                      fprintf(stderr, "Level[%d]: %s\n", level, stats.c_str());
                    }
                  }
                }
              }
            }
          }

          next_report_ += FLAGS_stats_interval;
          last_report_finish_ = now;
          last_report_done_ = done_;
        }
      }
      if (id_ == 0 && FLAGS_thread_status_per_interval) {
        PrintThreadStatus();
      }
      fflush(stderr);
    }
  }

  void AddBytes(int64_t n) {
    bytes_ += n;
  }

  void Report(const Slice& name) {
    // Pretend at least one op was done in case we are running a benchmark
    // that does not call FinishedOps().
    if (done_ < 1) done_ = 1;

    std::string extra;
    if (bytes_ > 0) {
      // Rate is computed on actual elapsed time, not the sum of per-thread
      // elapsed times.
      double elapsed = (finish_ - start_) * 1e-6;
      char rate[100];
      snprintf(rate, sizeof(rate), "%6.1f MB/s",
               (bytes_ / 1048576.0) / elapsed);
      extra = rate;
    }
    AppendWithSpace(&extra, message_);
    double elapsed = (finish_ - start_) * 1e-6;
    double throughput = (double)done_/elapsed;

    fprintf(stdout, "%-12s : %11.3f micros/op %ld ops/sec;%s%s\n",
            name.ToString().c_str(),
            elapsed * 1e6 / done_,
            (long)throughput,
            (extra.empty() ? "" : " "),
            extra.c_str());
    if (FLAGS_histogram) {
      for (auto it = hist_.begin(); it != hist_.end(); ++it) {
        fprintf(stdout, "Microseconds per %s:\n%s\n",
                OperationTypeString[it->first].c_str(),
                it->second->ToString().c_str());
      }
    }
    if (FLAGS_report_file_operations) {
      ReportFileOpEnv* env = static_cast<ReportFileOpEnv*>(FLAGS_env);
      ReportFileOpCounters* counters = env->counters();
      fprintf(stdout, "Num files opened: %d\n",
              counters->open_counter_.load(std::memory_order_relaxed));
      fprintf(stdout, "Num Read(): %d\n",
              counters->read_counter_.load(std::memory_order_relaxed));
      fprintf(stdout, "Num Append(): %d\n",
              counters->append_counter_.load(std::memory_order_relaxed));
      fprintf(stdout, "Num bytes read: %" PRIu64 "\n",
              counters->bytes_read_.load(std::memory_order_relaxed));
      fprintf(stdout, "Num bytes written: %" PRIu64 "\n",
              counters->bytes_written_.load(std::memory_order_relaxed));
      env->reset();
    }
    fflush(stdout);
  }
};

class CombinedStats {
 public:
  void AddStats(const Stats& stat) {
    uint64_t total_ops = stat.done_;
    uint64_t total_bytes_ = stat.bytes_;
    double elapsed;

    if (total_ops < 1) {
      total_ops = 1;
    }

    elapsed = (stat.finish_ - stat.start_) * 1e-6;
    throughput_ops_.emplace_back(total_ops / elapsed);

    if (total_bytes_ > 0) {
      double mbs = (total_bytes_ / 1048576.0);
      throughput_mbs_.emplace_back(mbs / elapsed);
    }
  }

  void Report(const std::string& bench_name) {
    const char* name = bench_name.c_str();
    int num_runs = static_cast<int>(throughput_ops_.size());

    if (throughput_mbs_.size() == throughput_ops_.size()) {
      fprintf(stdout,
              "%s [AVG    %d runs] : %d ops/sec; %6.1f MB/sec\n"
              "%s [MEDIAN %d runs] : %d ops/sec; %6.1f MB/sec\n",
              name, num_runs, static_cast<int>(CalcAvg(throughput_ops_)),
              CalcAvg(throughput_mbs_), name, num_runs,
              static_cast<int>(CalcMedian(throughput_ops_)),
              CalcMedian(throughput_mbs_));
    } else {
      fprintf(stdout,
              "%s [AVG    %d runs] : %d ops/sec\n"
              "%s [MEDIAN %d runs] : %d ops/sec\n",
              name, num_runs, static_cast<int>(CalcAvg(throughput_ops_)), name,
              num_runs, static_cast<int>(CalcMedian(throughput_ops_)));
    }
  }

 private:
  double CalcAvg(std::vector<double> data) {
    double avg = 0;
    for (double x : data) {
      avg += x;
    }
    avg = avg / data.size();
    return avg;
  }

  double CalcMedian(std::vector<double> data) {
    assert(data.size() > 0);
    std::sort(data.begin(), data.end());

    size_t mid = data.size() / 2;
    if (data.size() % 2 == 1) {
      // Odd number of entries
      return data[mid];
    } else {
      // Even number of entries
      return (data[mid] + data[mid - 1]) / 2;
    }
  }

  std::vector<double> throughput_ops_;
  std::vector<double> throughput_mbs_;
};

class TimestampEmulator {
 private:
  std::atomic<uint64_t> timestamp_;

 public:
  TimestampEmulator() : timestamp_(0) {}
  uint64_t Get() const { return timestamp_.load(); }
  void Inc() { timestamp_++; }
};

// State shared by all concurrent executions of the same benchmark.
struct SharedState {
  port::Mutex mu;
  port::CondVar cv;
  int total;
  int perf_level;
  std::shared_ptr<RateLimiter> write_rate_limiter;
  std::shared_ptr<RateLimiter> read_rate_limiter;

  // Each thread goes through the following states:
  //    (1) initializing
  //    (2) waiting for others to be initialized
  //    (3) running
  //    (4) done

  long num_initialized;
  long num_done;
  bool start;

  SharedState() : cv(&mu), perf_level(FLAGS_perf_level) { }
};

// Per-thread state for concurrent executions of the same benchmark.
struct ThreadState {
  int tid;             // 0..n-1 when running in n threads
  Random64 rand;         // Has different seeds for different threads
  Stats stats;
  SharedState* shared;

  /* implicit */ ThreadState(int index)
      : tid(index),
        rand((FLAGS_seed ? FLAGS_seed : 1000) + index) {
  }
};

class Duration {
 public:
  Duration(uint64_t max_seconds, int64_t max_ops, int64_t ops_per_stage = 0) {
    max_seconds_ = max_seconds;
    max_ops_= max_ops;
    ops_per_stage_ = (ops_per_stage > 0) ? ops_per_stage : max_ops;
    ops_ = 0;
    start_at_ = FLAGS_env->NowMicros();
  }

  int64_t GetStage() { return std::min(ops_, max_ops_ - 1) / ops_per_stage_; }

  bool Done(int64_t increment) {
    if (increment <= 0) increment = 1;    // avoid Done(0) and infinite loops
    ops_ += increment;

    if (max_seconds_) {
      // Recheck every appx 1000 ops (exact iff increment is factor of 1000)
      if ((ops_/1000) != ((ops_-increment)/1000)) {
        uint64_t now = FLAGS_env->NowMicros();
        return ((now - start_at_) / 1000000) >= max_seconds_;
      } else {
        return false;
      }
    } else {
      return ops_ > max_ops_;
    }
  }

 private:
  uint64_t max_seconds_;
  int64_t max_ops_;
  int64_t ops_per_stage_;
  int64_t ops_;
  uint64_t start_at_;
};

class Benchmark {
 private:
  std::shared_ptr<Cache> cache_;
  std::shared_ptr<Cache> compressed_cache_;
  std::shared_ptr<const FilterPolicy> filter_policy_;
  const SliceTransform* prefix_extractor_;
  DBWithColumnFamilies db_;
  std::vector<DBWithColumnFamilies> multi_dbs_;
  int64_t num_;
  int value_size_;
  int key_size_;
  int prefix_size_;
  int64_t keys_per_prefix_;
  int64_t entries_per_batch_;
  int64_t writes_per_range_tombstone_;
  int64_t range_tombstone_width_;
  int64_t max_num_range_tombstones_;
  WriteOptions write_options_;
  Options open_options_;  // keep options around to properly destroy db later
  int64_t reads_;
  int64_t deletes_;
  double read_random_exp_range_;
  int64_t writes_;
  int64_t readwrites_;
  int64_t merge_keys_;
  bool report_file_operations_;

  bool SanityCheck() {
    if (FLAGS_compression_ratio > 1) {
      fprintf(stderr, "compression_ratio should be between 0 and 1\n");
      return false;
    }
    return true;
  }

  inline bool CompressSlice(const Slice& input, std::string* compressed) {
    bool ok = true;
    switch (FLAGS_compression_type_e) {
      case rocksdb::kSnappyCompression:
        ok = Snappy_Compress(Options().compression_opts, input.data(),
                             input.size(), compressed);
        break;
      case rocksdb::kZlibCompression:
        ok = Zlib_Compress(Options().compression_opts, 2, input.data(),
                           input.size(), compressed);
        break;
      case rocksdb::kBZip2Compression:
        ok = BZip2_Compress(Options().compression_opts, 2, input.data(),
                            input.size(), compressed);
        break;
      case rocksdb::kLZ4Compression:
        ok = LZ4_Compress(Options().compression_opts, 2, input.data(),
                          input.size(), compressed);
        break;
      case rocksdb::kLZ4HCCompression:
        ok = LZ4HC_Compress(Options().compression_opts, 2, input.data(),
                            input.size(), compressed);
        break;
      case rocksdb::kXpressCompression:
        ok = XPRESS_Compress(input.data(),
          input.size(), compressed);
        break;
      case rocksdb::kZSTD:
        ok = ZSTD_Compress(Options().compression_opts, input.data(),
                           input.size(), compressed);
        break;
      default:
        ok = false;
    }
    return ok;
  }

  void PrintHeader() {
    PrintEnvironment();
    fprintf(stdout, "Keys:       %d bytes each\n", FLAGS_key_size);
    fprintf(stdout, "Values:     %d bytes each (%d bytes after compression)\n",
            FLAGS_value_size,
            static_cast<int>(FLAGS_value_size * FLAGS_compression_ratio + 0.5));
    fprintf(stdout, "Entries:    %" PRIu64 "\n", num_);
    fprintf(stdout, "Prefix:    %d bytes\n", FLAGS_prefix_size);
    fprintf(stdout, "Keys per prefix:    %" PRIu64 "\n", keys_per_prefix_);
    fprintf(stdout, "RawSize:    %.1f MB (estimated)\n",
            ((static_cast<int64_t>(FLAGS_key_size + FLAGS_value_size) * num_)
             / 1048576.0));
    fprintf(stdout, "FileSize:   %.1f MB (estimated)\n",
            (((FLAGS_key_size + FLAGS_value_size * FLAGS_compression_ratio)
              * num_)
             / 1048576.0));
    fprintf(stdout, "Write rate: %" PRIu64 " bytes/second\n",
            FLAGS_benchmark_write_rate_limit);
    fprintf(stdout, "Read rate: %" PRIu64 " ops/second\n",
            FLAGS_benchmark_read_rate_limit);
    if (FLAGS_enable_numa) {
      fprintf(stderr, "Running in NUMA enabled mode.\n");
#ifndef NUMA
      fprintf(stderr, "NUMA is not defined in the system.\n");
      exit(1);
#else
      if (numa_available() == -1) {
        fprintf(stderr, "NUMA is not supported by the system.\n");
        exit(1);
      }
#endif
    }

    auto compression = CompressionTypeToString(FLAGS_compression_type_e);
    fprintf(stdout, "Compression: %s\n", compression.c_str());

    switch (FLAGS_rep_factory) {
      case kPrefixHash:
        fprintf(stdout, "Memtablerep: prefix_hash\n");
        break;
      case kSkipList:
        fprintf(stdout, "Memtablerep: skip_list\n");
        break;
      case kVectorRep:
        fprintf(stdout, "Memtablerep: vector\n");
        break;
      case kHashLinkedList:
        fprintf(stdout, "Memtablerep: hash_linkedlist\n");
        break;
      case kCuckoo:
        fprintf(stdout, "Memtablerep: cuckoo\n");
        break;
    }
    fprintf(stdout, "Perf Level: %d\n", FLAGS_perf_level);

    PrintWarnings(compression.c_str());
    fprintf(stdout, "------------------------------------------------\n");
  }

  void PrintWarnings(const char* compression) {
#if defined(__GNUC__) && !defined(__OPTIMIZE__)
    fprintf(stdout,
            "WARNING: Optimization is disabled: benchmarks unnecessarily slow\n"
            );
#endif
#ifndef NDEBUG
    fprintf(stdout,
            "WARNING: Assertions are enabled; benchmarks unnecessarily slow\n");
#endif
    if (FLAGS_compression_type_e != rocksdb::kNoCompression) {
      // The test string should not be too small.
      const int len = FLAGS_block_size;
      std::string input_str(len, 'y');
      std::string compressed;
      bool result = CompressSlice(Slice(input_str), &compressed);

      if (!result) {
        fprintf(stdout, "WARNING: %s compression is not enabled\n",
                compression);
      } else if (compressed.size() >= input_str.size()) {
        fprintf(stdout, "WARNING: %s compression is not effective\n",
                compression);
      }
    }
  }

// Current the following isn't equivalent to OS_LINUX.
#if defined(__linux)
  static Slice TrimSpace(Slice s) {
    unsigned int start = 0;
    while (start < s.size() && isspace(s[start])) {
      start++;
    }
    unsigned int limit = static_cast<unsigned int>(s.size());
    while (limit > start && isspace(s[limit-1])) {
      limit--;
    }
    return Slice(s.data() + start, limit - start);
  }
#endif

  void PrintEnvironment() {
    fprintf(stderr, "RocksDB:    version %d.%d\n",
            kMajorVersion, kMinorVersion);

#if defined(__linux)
    time_t now = time(nullptr);
    char buf[52];
    // Lint complains about ctime() usage, so replace it with ctime_r(). The
    // requirement is to provide a buffer which is at least 26 bytes.
    fprintf(stderr, "Date:       %s",
            ctime_r(&now, buf));  // ctime_r() adds newline

    FILE* cpuinfo = fopen("/proc/cpuinfo", "r");
    if (cpuinfo != nullptr) {
      char line[1000];
      int num_cpus = 0;
      std::string cpu_type;
      std::string cache_size;
      while (fgets(line, sizeof(line), cpuinfo) != nullptr) {
        const char* sep = strchr(line, ':');
        if (sep == nullptr) {
          continue;
        }
        Slice key = TrimSpace(Slice(line, sep - 1 - line));
        Slice val = TrimSpace(Slice(sep + 1));
        if (key == "model name") {
          ++num_cpus;
          cpu_type = val.ToString();
        } else if (key == "cache size") {
          cache_size = val.ToString();
        }
      }
      fclose(cpuinfo);
      fprintf(stderr, "CPU:        %d * %s\n", num_cpus, cpu_type.c_str());
      fprintf(stderr, "CPUCache:   %s\n", cache_size.c_str());
    }
#endif
  }

  static bool KeyExpired(const TimestampEmulator* timestamp_emulator,
                         const Slice& key) {
    const char* pos = key.data();
    pos += 8;
    uint64_t timestamp = 0;
    if (port::kLittleEndian) {
      int bytes_to_fill = 8;
      for (int i = 0; i < bytes_to_fill; ++i) {
        timestamp |= (static_cast<uint64_t>(static_cast<unsigned char>(pos[i]))
                      << ((bytes_to_fill - i - 1) << 3));
      }
    } else {
      memcpy(&timestamp, pos, sizeof(timestamp));
    }
    return timestamp_emulator->Get() - timestamp > FLAGS_time_range;
  }

  class ExpiredTimeFilter : public CompactionFilter {
   public:
    explicit ExpiredTimeFilter(
        const std::shared_ptr<TimestampEmulator>& timestamp_emulator)
        : timestamp_emulator_(timestamp_emulator) {}
    bool Filter(int level, const Slice& key, const Slice& existing_value,
                std::string* new_value, bool* value_changed) const override {
      return KeyExpired(timestamp_emulator_.get(), key);
    }
    const char* Name() const override { return "ExpiredTimeFilter"; }

   private:
    std::shared_ptr<TimestampEmulator> timestamp_emulator_;
  };

  std::shared_ptr<Cache> NewCache(int64_t capacity) {
    if (capacity <= 0) {
      return nullptr;
    }
    if (FLAGS_use_clock_cache) {
      auto cache = NewClockCache((size_t)capacity, FLAGS_cache_numshardbits);
      if (!cache) {
        fprintf(stderr, "Clock cache not supported.");
        exit(1);
      }
      return cache;
    } else {
      return NewLRUCache((size_t)capacity, FLAGS_cache_numshardbits,
                         false /*strict_capacity_limit*/,
                         FLAGS_cache_high_pri_pool_ratio);
    }
  }

 public:
  Benchmark()
      : cache_(NewCache(FLAGS_cache_size)),
        compressed_cache_(NewCache(FLAGS_compressed_cache_size)),
        filter_policy_(FLAGS_bloom_bits >= 0
                           ? NewBloomFilterPolicy(FLAGS_bloom_bits,
                                                  FLAGS_use_block_based_filter)
                           : nullptr),
        prefix_extractor_(NewFixedPrefixTransform(FLAGS_prefix_size)),
        num_(FLAGS_num),
        value_size_(FLAGS_value_size),
        key_size_(FLAGS_key_size),
        prefix_size_(FLAGS_prefix_size),
        keys_per_prefix_(FLAGS_keys_per_prefix),
        entries_per_batch_(1),
        reads_(FLAGS_reads < 0 ? FLAGS_num : FLAGS_reads),
        read_random_exp_range_(0.0),
        writes_(FLAGS_writes < 0 ? FLAGS_num : FLAGS_writes),
        readwrites_(
            (FLAGS_writes < 0 && FLAGS_reads < 0)
                ? FLAGS_num
                : ((FLAGS_writes > FLAGS_reads) ? FLAGS_writes : FLAGS_reads)),
        merge_keys_(FLAGS_merge_keys < 0 ? FLAGS_num : FLAGS_merge_keys),
        report_file_operations_(FLAGS_report_file_operations) {
    // use simcache instead of cache
    if (FLAGS_simcache_size >= 0) {
      if (FLAGS_cache_numshardbits >= 1) {
        cache_ =
            NewSimCache(cache_, FLAGS_simcache_size, FLAGS_cache_numshardbits);
      } else {
        cache_ = NewSimCache(cache_, FLAGS_simcache_size, 0);
      }
    }

    if (report_file_operations_) {
      if (!FLAGS_hdfs.empty()) {
        fprintf(stderr,
                "--hdfs and --report_file_operations cannot be enabled "
                "at the same time");
        exit(1);
      }
      FLAGS_env = new ReportFileOpEnv(rocksdb::Env::Default());
    }

    if (FLAGS_prefix_size > FLAGS_key_size) {
      fprintf(stderr, "prefix size is larger than key size");
      exit(1);
    }

    std::vector<std::string> files;
    FLAGS_env->GetChildren(FLAGS_db, &files);
    for (size_t i = 0; i < files.size(); i++) {
      if (Slice(files[i]).starts_with("heap-")) {
        FLAGS_env->DeleteFile(FLAGS_db + "/" + files[i]);
      }
    }
    if (!FLAGS_use_existing_db) {
      Options options;
      if (!FLAGS_wal_dir.empty()) {
        options.wal_dir = FLAGS_wal_dir;
      }
      DestroyDB(FLAGS_db, options);
      if (!FLAGS_wal_dir.empty()) {
        FLAGS_env->DeleteDir(FLAGS_wal_dir);
      }

      if (FLAGS_num_multi_db > 1) {
        FLAGS_env->CreateDir(FLAGS_db);
        if (!FLAGS_wal_dir.empty()) {
          FLAGS_env->CreateDir(FLAGS_wal_dir);
        }
      }
    }
  }

  ~Benchmark() {
    db_.DeleteDBs();
    delete prefix_extractor_;
    if (cache_.get() != nullptr) {
      // this will leak, but we're shutting down so nobody cares
      cache_->DisownData();
    }
  }

  Slice AllocateKey(std::unique_ptr<const char[]>* key_guard) {
    char* data = new char[key_size_];
    const char* const_data = data;
    key_guard->reset(const_data);
    return Slice(key_guard->get(), key_size_);
  }

  // Generate key according to the given specification and random number.
  // The resulting key will have the following format (if keys_per_prefix_
  // is positive), extra trailing bytes are either cut off or padded with '0'.
  // The prefix value is derived from key value.
  //   ----------------------------
  //   | prefix 00000 | key 00000 |
  //   ----------------------------
  // If keys_per_prefix_ is 0, the key is simply a binary representation of
  // random number followed by trailing '0's
  //   ----------------------------
  //   |        key 00000         |
  //   ----------------------------
  void GenerateKeyFromInt(uint64_t v, int64_t num_keys, Slice* key) {
    char* start = const_cast<char*>(key->data());
    char* pos = start;
    if (keys_per_prefix_ > 0) {
      int64_t num_prefix = num_keys / keys_per_prefix_;
      int64_t prefix = v % num_prefix;
      int bytes_to_fill = std::min(prefix_size_, 8);
      if (port::kLittleEndian) {
        for (int i = 0; i < bytes_to_fill; ++i) {
          pos[i] = (prefix >> ((bytes_to_fill - i - 1) << 3)) & 0xFF;
        }
      } else {
        memcpy(pos, static_cast<void*>(&prefix), bytes_to_fill);
      }
      if (prefix_size_ > 8) {
        // fill the rest with 0s
        memset(pos + 8, '0', prefix_size_ - 8);
      }
      pos += prefix_size_;
    }

    int bytes_to_fill = std::min(key_size_ - static_cast<int>(pos - start), 8);
    if (port::kLittleEndian) {
      for (int i = 0; i < bytes_to_fill; ++i) {
        pos[i] = (v >> ((bytes_to_fill - i - 1) << 3)) & 0xFF;
      }
    } else {
      memcpy(pos, static_cast<void*>(&v), bytes_to_fill);
    }
    pos += bytes_to_fill;
    if (key_size_ > pos - start) {
      memset(pos, '0', key_size_ - (pos - start));
    }
  }

  std::string GetPathForMultiple(std::string base_name, size_t id) {
    if (!base_name.empty()) {
#ifndef OS_WIN
      if (base_name.back() != '/') {
        base_name += '/';
      }
#else
      if (base_name.back() != '\\') {
        base_name += '\\';
      }
#endif
    }
    return base_name + ToString(id);
  }

  void Run() {
    if (!SanityCheck()) {
      exit(1);
    }
    Open(&open_options_);
    PrintHeader();
    std::stringstream benchmark_stream(FLAGS_benchmarks);
    std::string name;
    std::unique_ptr<ExpiredTimeFilter> filter;
    while (std::getline(benchmark_stream, name, ',')) {
      // Sanitize parameters
      num_ = FLAGS_num;
      reads_ = (FLAGS_reads < 0 ? FLAGS_num : FLAGS_reads);
      writes_ = (FLAGS_writes < 0 ? FLAGS_num : FLAGS_writes);
      deletes_ = (FLAGS_deletes < 0 ? FLAGS_num : FLAGS_deletes);
      value_size_ = FLAGS_value_size;
      key_size_ = FLAGS_key_size;
      entries_per_batch_ = FLAGS_batch_size;
      writes_per_range_tombstone_ = FLAGS_writes_per_range_tombstone;
      range_tombstone_width_ = FLAGS_range_tombstone_width;
      max_num_range_tombstones_ = FLAGS_max_num_range_tombstones;
      write_options_ = WriteOptions();
      read_random_exp_range_ = FLAGS_read_random_exp_range;
      if (FLAGS_sync) {
        write_options_.sync = true;
      }
      write_options_.disableWAL = FLAGS_disable_wal;

      void (Benchmark::*method)(ThreadState*) = nullptr;
      void (Benchmark::*post_process_method)() = nullptr;

      bool fresh_db = false;
      int num_threads = FLAGS_threads;

      int num_repeat = 1;
      int num_warmup = 0;
      if (!name.empty() && *name.rbegin() == ']') {
        auto it = name.find('[');
        if (it == std::string::npos) {
          fprintf(stderr, "unknown benchmark arguments '%s'\n", name.c_str());
          exit(1);
        }
        std::string args = name.substr(it + 1);
        args.resize(args.size() - 1);
        name.resize(it);

        std::string bench_arg;
        std::stringstream args_stream(args);
        while (std::getline(args_stream, bench_arg, '-')) {
          if (bench_arg.empty()) {
            continue;
          }
          if (bench_arg[0] == 'X') {
            // Repeat the benchmark n times
            std::string num_str = bench_arg.substr(1);
            num_repeat = std::stoi(num_str);
          } else if (bench_arg[0] == 'W') {
            // Warm up the benchmark for n times
            std::string num_str = bench_arg.substr(1);
            num_warmup = std::stoi(num_str);
          }
        }
      }

      // Both fillseqdeterministic and filluniquerandomdeterministic
      // fill the levels except the max level with UNIQUE_RANDOM
      // and fill the max level with fillseq and filluniquerandom, respectively
      if (name == "fillseqdeterministic" ||
          name == "filluniquerandomdeterministic") {
        if (!FLAGS_disable_auto_compactions) {
          fprintf(stderr,
                  "Please disable_auto_compactions in FillDeterministic "
                  "benchmark\n");
          exit(1);
        }
        if (num_threads > 1) {
          fprintf(stderr,
                  "filldeterministic multithreaded not supported"
                  ", use 1 thread\n");
          num_threads = 1;
        }
        fresh_db = true;
        if (name == "fillseqdeterministic") {
          method = &Benchmark::WriteSeqDeterministic;
        } else {
          method = &Benchmark::WriteUniqueRandomDeterministic;
        }
      } else if (name == "fillseq") {
        fresh_db = true;
        method = &Benchmark::WriteSeq;
      } else if (name == "fillbatch") {
        fresh_db = true;
        entries_per_batch_ = 1000;
        method = &Benchmark::WriteSeq;
      } else if (name == "fillrandom") {
        fresh_db = true;
        method = &Benchmark::WriteRandom;
      } else if (name == "filluniquerandom") {
        fresh_db = true;
        if (num_threads > 1) {
          fprintf(stderr,
                  "filluniquerandom multithreaded not supported"
                  ", use 1 thread");
          num_threads = 1;
        }
        method = &Benchmark::WriteUniqueRandom;
      } else if (name == "overwrite") {
        method = &Benchmark::WriteRandom;
      } else if (name == "fillsync") {
        fresh_db = true;
        num_ /= 1000;
        write_options_.sync = true;
        method = &Benchmark::WriteRandom;
      } else if (name == "fill100K") {
        fresh_db = true;
        num_ /= 1000;
        value_size_ = 100 * 1000;
        method = &Benchmark::WriteRandom;
      } else if (name == "readseq") {
        method = &Benchmark::ReadSequential;
      } else if (name == "readtocache") {
        method = &Benchmark::ReadSequential;
        num_threads = 1;
        reads_ = num_;
      } else if (name == "readreverse") {
        method = &Benchmark::ReadReverse;
      } else if (name == "readrandom") {
        method = &Benchmark::ReadRandom;
      } else if (name == "readrandomfast") {
        method = &Benchmark::ReadRandomFast;
      } else if (name == "multireadrandom") {
        fprintf(stderr, "entries_per_batch = %" PRIi64 "\n",
                entries_per_batch_);
        method = &Benchmark::MultiReadRandom;
      } else if (name == "readmissing") {
        ++key_size_;
        method = &Benchmark::ReadRandom;
      } else if (name == "newiterator") {
        method = &Benchmark::IteratorCreation;
      } else if (name == "newiteratorwhilewriting") {
        num_threads++;  // Add extra thread for writing
        method = &Benchmark::IteratorCreationWhileWriting;
      } else if (name == "seekrandom") {
        method = &Benchmark::SeekRandom;
      } else if (name == "seekrandomwhilewriting") {
        num_threads++;  // Add extra thread for writing
        method = &Benchmark::SeekRandomWhileWriting;
      } else if (name == "seekrandomwhilemerging") {
        num_threads++;  // Add extra thread for merging
        method = &Benchmark::SeekRandomWhileMerging;
      } else if (name == "readrandomsmall") {
        reads_ /= 1000;
        method = &Benchmark::ReadRandom;
      } else if (name == "deleteseq") {
        method = &Benchmark::DeleteSeq;
      } else if (name == "deleterandom") {
        method = &Benchmark::DeleteRandom;
      } else if (name == "readwhilewriting") {
        num_threads++;  // Add extra thread for writing
        method = &Benchmark::ReadWhileWriting;
      } else if (name == "readwhilemerging") {
        num_threads++;  // Add extra thread for writing
        method = &Benchmark::ReadWhileMerging;
      } else if (name == "readrandomwriterandom") {
        method = &Benchmark::ReadRandomWriteRandom;
      } else if (name == "readrandommergerandom") {
        if (FLAGS_merge_operator.empty()) {
          fprintf(stdout, "%-12s : skipped (--merge_operator is unknown)\n",
                  name.c_str());
          exit(1);
        }
        method = &Benchmark::ReadRandomMergeRandom;
      } else if (name == "updaterandom") {
        method = &Benchmark::UpdateRandom;
      } else if (name == "appendrandom") {
        method = &Benchmark::AppendRandom;
      } else if (name == "mergerandom") {
        if (FLAGS_merge_operator.empty()) {
          fprintf(stdout, "%-12s : skipped (--merge_operator is unknown)\n",
                  name.c_str());
          exit(1);
        }
        method = &Benchmark::MergeRandom;
      } else if (name == "randomwithverify") {
        method = &Benchmark::RandomWithVerify;
      } else if (name == "fillseekseq") {
        method = &Benchmark::WriteSeqSeekSeq;
      } else if (name == "compact") {
        method = &Benchmark::Compact;
      } else if (name == "crc32c") {
        method = &Benchmark::Crc32c;
      } else if (name == "xxhash") {
        method = &Benchmark::xxHash;
      } else if (name == "acquireload") {
        method = &Benchmark::AcquireLoad;
      } else if (name == "compress") {
        method = &Benchmark::Compress;
      } else if (name == "uncompress") {
        method = &Benchmark::Uncompress;
#ifndef ROCKSDB_LITE
      } else if (name == "randomtransaction") {
        method = &Benchmark::RandomTransaction;
        post_process_method = &Benchmark::RandomTransactionVerify;
#endif  // ROCKSDB_LITE
      } else if (name == "randomreplacekeys") {
        fresh_db = true;
        method = &Benchmark::RandomReplaceKeys;
      } else if (name == "timeseries") {
        timestamp_emulator_.reset(new TimestampEmulator());
        if (FLAGS_expire_style == "compaction_filter") {
          filter.reset(new ExpiredTimeFilter(timestamp_emulator_));
          fprintf(stdout, "Compaction filter is used to remove expired data");
          open_options_.compaction_filter = filter.get();
        }
        fresh_db = true;
        method = &Benchmark::TimeSeries;
      } else if (name == "stats") {
        PrintStats("rocksdb.stats");
      } else if (name == "levelstats") {
        PrintStats("rocksdb.levelstats");
      } else if (name == "sstables") {
        PrintStats("rocksdb.sstables");
      } else if (!name.empty()) {  // No error message for empty name
        fprintf(stderr, "unknown benchmark '%s'\n", name.c_str());
        exit(1);
      }

      if (fresh_db) {
        if (FLAGS_use_existing_db) {
          fprintf(stdout, "%-12s : skipped (--use_existing_db is true)\n",
                  name.c_str());
          method = nullptr;
        } else {
          if (db_.db != nullptr) {
            db_.DeleteDBs();
            DestroyDB(FLAGS_db, open_options_);
          }
          Options options = open_options_;
          for (size_t i = 0; i < multi_dbs_.size(); i++) {
            delete multi_dbs_[i].db;
            if (!open_options_.wal_dir.empty()) {
              options.wal_dir = GetPathForMultiple(open_options_.wal_dir, i);
            }
            DestroyDB(GetPathForMultiple(FLAGS_db, i), options);
          }
          multi_dbs_.clear();
        }
        Open(&open_options_);  // use open_options for the last accessed
      }

      if (method != nullptr) {
        fprintf(stdout, "DB path: [%s]\n", FLAGS_db.c_str());
        if (num_warmup > 0) {
          printf("Warming up benchmark by running %d times\n", num_warmup);
        }

        for (int i = 0; i < num_warmup; i++) {
          RunBenchmark(num_threads, name, method);
        }

        if (num_repeat > 1) {
          printf("Running benchmark for %d times\n", num_repeat);
        }

        CombinedStats combined_stats;
        for (int i = 0; i < num_repeat; i++) {
          Stats stats = RunBenchmark(num_threads, name, method);
          combined_stats.AddStats(stats);
        }
        if (num_repeat > 1) {
          combined_stats.Report(name);
        }
      }
      if (post_process_method != nullptr) {
        (this->*post_process_method)();
      }
    }
    if (FLAGS_statistics) {
      fprintf(stdout, "STATISTICS:\n%s\n", dbstats->ToString().c_str());
    }
    if (FLAGS_simcache_size >= 0) {
      fprintf(stdout, "SIMULATOR CACHE STATISTICS:\n%s\n",
              std::dynamic_pointer_cast<SimCache>(cache_)->ToString().c_str());
    }
  }

 private:
  std::shared_ptr<TimestampEmulator> timestamp_emulator_;

  struct ThreadArg {
    Benchmark* bm;
    SharedState* shared;
    ThreadState* thread;
    void (Benchmark::*method)(ThreadState*);
  };

  static void ThreadBody(void* v) {
    ThreadArg* arg = reinterpret_cast<ThreadArg*>(v);
    SharedState* shared = arg->shared;
    ThreadState* thread = arg->thread;
    {
      MutexLock l(&shared->mu);
      shared->num_initialized++;
      if (shared->num_initialized >= shared->total) {
        shared->cv.SignalAll();
      }
      while (!shared->start) {
        shared->cv.Wait();
      }
    }

    SetPerfLevel(static_cast<PerfLevel> (shared->perf_level));
    thread->stats.Start(thread->tid);
    (arg->bm->*(arg->method))(thread);
    thread->stats.Stop();

    {
      MutexLock l(&shared->mu);
      shared->num_done++;
      if (shared->num_done >= shared->total) {
        shared->cv.SignalAll();
      }
    }
  }

  Stats RunBenchmark(int n, Slice name,
                     void (Benchmark::*method)(ThreadState*)) {
    SharedState shared;
    shared.total = n;
    shared.num_initialized = 0;
    shared.num_done = 0;
    shared.start = false;
    if (FLAGS_benchmark_write_rate_limit > 0) {
      shared.write_rate_limiter.reset(
          NewGenericRateLimiter(FLAGS_benchmark_write_rate_limit));
    }
    if (FLAGS_benchmark_read_rate_limit > 0) {
      shared.read_rate_limiter.reset(
          NewGenericRateLimiter(FLAGS_benchmark_read_rate_limit));
    }

    std::unique_ptr<ReporterAgent> reporter_agent;
    if (FLAGS_report_interval_seconds > 0) {
      reporter_agent.reset(new ReporterAgent(FLAGS_env, FLAGS_report_file,
                                             FLAGS_report_interval_seconds));
    }

    ThreadArg* arg = new ThreadArg[n];

    for (int i = 0; i < n; i++) {
#ifdef NUMA
      if (FLAGS_enable_numa) {
        // Performs a local allocation of memory to threads in numa node.
        int n_nodes = numa_num_task_nodes();  // Number of nodes in NUMA.
        numa_exit_on_error = 1;
        int numa_node = i % n_nodes;
        bitmask* nodes = numa_allocate_nodemask();
        numa_bitmask_clearall(nodes);
        numa_bitmask_setbit(nodes, numa_node);
        // numa_bind() call binds the process to the node and these
        // properties are passed on to the thread that is created in
        // StartThread method called later in the loop.
        numa_bind(nodes);
        numa_set_strict(1);
        numa_free_nodemask(nodes);
      }
#endif
      arg[i].bm = this;
      arg[i].method = method;
      arg[i].shared = &shared;
      arg[i].thread = new ThreadState(i);
      arg[i].thread->stats.SetReporterAgent(reporter_agent.get());
      arg[i].thread->shared = &shared;
      FLAGS_env->StartThread(ThreadBody, &arg[i]);
    }

    shared.mu.Lock();
    while (shared.num_initialized < n) {
      shared.cv.Wait();
    }

    shared.start = true;
    shared.cv.SignalAll();
    while (shared.num_done < n) {
      shared.cv.Wait();
    }
    shared.mu.Unlock();

    // Stats for some threads can be excluded.
    Stats merge_stats;
    for (int i = 0; i < n; i++) {
      merge_stats.Merge(arg[i].thread->stats);
    }
    merge_stats.Report(name);

    for (int i = 0; i < n; i++) {
      delete arg[i].thread;
    }
    delete[] arg;

    return merge_stats;
  }

  void Crc32c(ThreadState* thread) {
    // Checksum about 500MB of data total
    const int size = 4096;
    const char* label = "(4K per op)";
    std::string data(size, 'x');
    int64_t bytes = 0;
    uint32_t crc = 0;
    while (bytes < 500 * 1048576) {
      crc = crc32c::Value(data.data(), size);
      thread->stats.FinishedOps(nullptr, nullptr, 1, kCrc);
      bytes += size;
    }
    // Print so result is not dead
    fprintf(stderr, "... crc=0x%x\r", static_cast<unsigned int>(crc));

    thread->stats.AddBytes(bytes);
    thread->stats.AddMessage(label);
  }

  void xxHash(ThreadState* thread) {
    // Checksum about 500MB of data total
    const int size = 4096;
    const char* label = "(4K per op)";
    std::string data(size, 'x');
    int64_t bytes = 0;
    unsigned int xxh32 = 0;
    while (bytes < 500 * 1048576) {
      xxh32 = XXH32(data.data(), size, 0);
      thread->stats.FinishedOps(nullptr, nullptr, 1, kHash);
      bytes += size;
    }
    // Print so result is not dead
    fprintf(stderr, "... xxh32=0x%x\r", static_cast<unsigned int>(xxh32));

    thread->stats.AddBytes(bytes);
    thread->stats.AddMessage(label);
  }

  void AcquireLoad(ThreadState* thread) {
    int dummy;
    std::atomic<void*> ap(&dummy);
    int count = 0;
    void *ptr = nullptr;
    thread->stats.AddMessage("(each op is 1000 loads)");
    while (count < 100000) {
      for (int i = 0; i < 1000; i++) {
        ptr = ap.load(std::memory_order_acquire);
      }
      count++;
      thread->stats.FinishedOps(nullptr, nullptr, 1, kOthers);
    }
    if (ptr == nullptr) exit(1);  // Disable unused variable warning.
  }

  void Compress(ThreadState *thread) {
    RandomGenerator gen;
    Slice input = gen.Generate(FLAGS_block_size);
    int64_t bytes = 0;
    int64_t produced = 0;
    bool ok = true;
    std::string compressed;

    // Compress 1G
    while (ok && bytes < int64_t(1) << 30) {
      compressed.clear();
      ok = CompressSlice(input, &compressed);
      produced += compressed.size();
      bytes += input.size();
      thread->stats.FinishedOps(nullptr, nullptr, 1, kCompress);
    }

    if (!ok) {
      thread->stats.AddMessage("(compression failure)");
    } else {
      char buf[340];
      snprintf(buf, sizeof(buf), "(output: %.1f%%)",
               (produced * 100.0) / bytes);
      thread->stats.AddMessage(buf);
      thread->stats.AddBytes(bytes);
    }
  }

  void Uncompress(ThreadState *thread) {
    RandomGenerator gen;
    Slice input = gen.Generate(FLAGS_block_size);
    std::string compressed;

    bool ok = CompressSlice(input, &compressed);
    int64_t bytes = 0;
    int decompress_size;
    while (ok && bytes < 1024 * 1048576) {
      char *uncompressed = nullptr;
      switch (FLAGS_compression_type_e) {
        case rocksdb::kSnappyCompression: {
          // get size and allocate here to make comparison fair
          size_t ulength = 0;
          if (!Snappy_GetUncompressedLength(compressed.data(),
                                            compressed.size(), &ulength)) {
            ok = false;
            break;
          }
          uncompressed = new char[ulength];
          ok = Snappy_Uncompress(compressed.data(), compressed.size(),
                                 uncompressed);
          break;
        }
      case rocksdb::kZlibCompression:
        uncompressed = Zlib_Uncompress(compressed.data(), compressed.size(),
                                       &decompress_size, 2);
        ok = uncompressed != nullptr;
        break;
      case rocksdb::kBZip2Compression:
        uncompressed = BZip2_Uncompress(compressed.data(), compressed.size(),
                                        &decompress_size, 2);
        ok = uncompressed != nullptr;
        break;
      case rocksdb::kLZ4Compression:
        uncompressed = LZ4_Uncompress(compressed.data(), compressed.size(),
                                      &decompress_size, 2);
        ok = uncompressed != nullptr;
        break;
      case rocksdb::kLZ4HCCompression:
        uncompressed = LZ4_Uncompress(compressed.data(), compressed.size(),
                                      &decompress_size, 2);
        ok = uncompressed != nullptr;
        break;
      case rocksdb::kXpressCompression:
        uncompressed = XPRESS_Uncompress(compressed.data(), compressed.size(),
          &decompress_size);
        ok = uncompressed != nullptr;
        break;
      case rocksdb::kZSTD:
        uncompressed = ZSTD_Uncompress(compressed.data(), compressed.size(),
                                       &decompress_size);
        ok = uncompressed != nullptr;
        break;
      default:
        ok = false;
      }
      delete[] uncompressed;
      bytes += input.size();
      thread->stats.FinishedOps(nullptr, nullptr, 1, kUncompress);
    }

    if (!ok) {
      thread->stats.AddMessage("(compression failure)");
    } else {
      thread->stats.AddBytes(bytes);
    }
  }

  // Returns true if the options is initialized from the specified
  // options file.
  bool InitializeOptionsFromFile(Options* opts) {
#ifndef ROCKSDB_LITE
    printf("Initializing RocksDB Options from the specified file\n");
    DBOptions db_opts;
    std::vector<ColumnFamilyDescriptor> cf_descs;
    if (FLAGS_options_file != "") {
      auto s = LoadOptionsFromFile(FLAGS_options_file, Env::Default(), &db_opts,
                                   &cf_descs);
      if (s.ok()) {
        *opts = Options(db_opts, cf_descs[0].options);
        return true;
      }
      fprintf(stderr, "Unable to load options file %s --- %s\n",
              FLAGS_options_file.c_str(), s.ToString().c_str());
      exit(1);
    }
#endif
    return false;
  }

  void InitializeOptionsFromFlags(Options* opts) {
    printf("Initializing RocksDB Options from command-line flags\n");
    Options& options = *opts;

    assert(db_.db == nullptr);

    options.create_missing_column_families = FLAGS_num_column_families > 1;
    options.max_open_files = FLAGS_open_files;
    options.db_write_buffer_size = FLAGS_db_write_buffer_size;
    options.write_buffer_size = FLAGS_write_buffer_size;
    options.max_write_buffer_number = FLAGS_max_write_buffer_number;
    options.min_write_buffer_number_to_merge =
      FLAGS_min_write_buffer_number_to_merge;
    options.max_write_buffer_number_to_maintain =
        FLAGS_max_write_buffer_number_to_maintain;
    options.base_background_compactions = FLAGS_base_background_compactions;
    options.max_background_compactions = FLAGS_max_background_compactions;
    options.max_subcompactions = static_cast<uint32_t>(FLAGS_subcompactions);
    options.max_background_flushes = FLAGS_max_background_flushes;
    options.compaction_style = FLAGS_compaction_style_e;
    options.compaction_pri = FLAGS_compaction_pri_e;
    options.allow_mmap_reads = FLAGS_mmap_read;
    options.allow_mmap_writes = FLAGS_mmap_write;
    options.use_direct_reads = FLAGS_use_direct_reads;
    options.use_direct_writes = FLAGS_use_direct_writes;
    if (FLAGS_prefix_size != 0) {
      options.prefix_extractor.reset(
          NewFixedPrefixTransform(FLAGS_prefix_size));
    }
    if (FLAGS_use_uint64_comparator) {
      options.comparator = test::Uint64Comparator();
      if (FLAGS_key_size != 8) {
        fprintf(stderr, "Using Uint64 comparator but key size is not 8.\n");
        exit(1);
      }
    }
    if (FLAGS_use_stderr_info_logger) {
      options.info_log.reset(new StderrLogger());
    }
    options.memtable_huge_page_size = FLAGS_memtable_use_huge_page ? 2048 : 0;
    options.memtable_prefix_bloom_size_ratio = FLAGS_memtable_bloom_size_ratio;
    if (FLAGS_memtable_insert_with_hint_prefix_size > 0) {
      options.memtable_insert_with_hint_prefix_extractor.reset(
          NewCappedPrefixTransform(
              FLAGS_memtable_insert_with_hint_prefix_size));
    }
    options.bloom_locality = FLAGS_bloom_locality;
    options.max_file_opening_threads = FLAGS_file_opening_threads;
    options.new_table_reader_for_compaction_inputs =
        FLAGS_new_table_reader_for_compaction_inputs;
    options.compaction_readahead_size = FLAGS_compaction_readahead_size;
    options.random_access_max_buffer_size = FLAGS_random_access_max_buffer_size;
    options.writable_file_max_buffer_size = FLAGS_writable_file_max_buffer_size;
    options.use_fsync = FLAGS_use_fsync;
    options.num_levels = FLAGS_num_levels;
    options.target_file_size_base = FLAGS_target_file_size_base;
    options.target_file_size_multiplier = FLAGS_target_file_size_multiplier;
    options.max_bytes_for_level_base = FLAGS_max_bytes_for_level_base;
    options.level_compaction_dynamic_level_bytes =
        FLAGS_level_compaction_dynamic_level_bytes;
    options.max_bytes_for_level_multiplier =
        FLAGS_max_bytes_for_level_multiplier;
    if ((FLAGS_prefix_size == 0) && (FLAGS_rep_factory == kPrefixHash ||
                                     FLAGS_rep_factory == kHashLinkedList)) {
      fprintf(stderr, "prefix_size should be non-zero if PrefixHash or "
                      "HashLinkedList memtablerep is used\n");
      exit(1);
    }
    switch (FLAGS_rep_factory) {
      case kSkipList:
        options.memtable_factory.reset(new SkipListFactory(
            FLAGS_skip_list_lookahead));
        break;
#ifndef ROCKSDB_LITE
      case kPrefixHash:
        options.memtable_factory.reset(
            NewHashSkipListRepFactory(FLAGS_hash_bucket_count));
        break;
      case kHashLinkedList:
        options.memtable_factory.reset(NewHashLinkListRepFactory(
            FLAGS_hash_bucket_count));
        break;
      case kVectorRep:
        options.memtable_factory.reset(
          new VectorRepFactory
        );
        break;
      case kCuckoo:
        options.memtable_factory.reset(NewHashCuckooRepFactory(
            options.write_buffer_size, FLAGS_key_size + FLAGS_value_size));
        break;
#else
      default:
        fprintf(stderr, "Only skip list is supported in lite mode\n");
        exit(1);
#endif  // ROCKSDB_LITE
    }
    if (FLAGS_use_plain_table) {
#ifndef ROCKSDB_LITE
      if (FLAGS_rep_factory != kPrefixHash &&
          FLAGS_rep_factory != kHashLinkedList) {
        fprintf(stderr, "Waring: plain table is used with skipList\n");
      }
      if (!FLAGS_mmap_read && !FLAGS_mmap_write) {
        fprintf(stderr, "plain table format requires mmap to operate\n");
        exit(1);
      }

      int bloom_bits_per_key = FLAGS_bloom_bits;
      if (bloom_bits_per_key < 0) {
        bloom_bits_per_key = 0;
      }

      PlainTableOptions plain_table_options;
      plain_table_options.user_key_len = FLAGS_key_size;
      plain_table_options.bloom_bits_per_key = bloom_bits_per_key;
      plain_table_options.hash_table_ratio = 0.75;
      options.table_factory = std::shared_ptr<TableFactory>(
          NewPlainTableFactory(plain_table_options));
#else
      fprintf(stderr, "Plain table is not supported in lite mode\n");
      exit(1);
#endif  // ROCKSDB_LITE
    } else if (FLAGS_use_cuckoo_table) {
#ifndef ROCKSDB_LITE
      if (FLAGS_cuckoo_hash_ratio > 1 || FLAGS_cuckoo_hash_ratio < 0) {
        fprintf(stderr, "Invalid cuckoo_hash_ratio\n");
        exit(1);
      }
      rocksdb::CuckooTableOptions table_options;
      table_options.hash_table_ratio = FLAGS_cuckoo_hash_ratio;
      table_options.identity_as_first_hash = FLAGS_identity_as_first_hash;
      options.table_factory = std::shared_ptr<TableFactory>(
          NewCuckooTableFactory(table_options));
#else
      fprintf(stderr, "Cuckoo table is not supported in lite mode\n");
      exit(1);
#endif  // ROCKSDB_LITE
    } else {
      BlockBasedTableOptions block_based_options;
      if (FLAGS_use_hash_search) {
        if (FLAGS_prefix_size == 0) {
          fprintf(stderr,
              "prefix_size not assigned when enable use_hash_search \n");
          exit(1);
        }
        block_based_options.index_type = BlockBasedTableOptions::kHashSearch;
      } else {
        block_based_options.index_type = BlockBasedTableOptions::kBinarySearch;
      }
      if (cache_ == nullptr) {
        block_based_options.no_block_cache = true;
      }
      block_based_options.cache_index_and_filter_blocks =
          FLAGS_cache_index_and_filter_blocks;
      block_based_options.pin_l0_filter_and_index_blocks_in_cache =
          FLAGS_pin_l0_filter_and_index_blocks_in_cache;
      if (FLAGS_cache_high_pri_pool_ratio > 1e-6) {  // > 0.0 + eps
        block_based_options.cache_index_and_filter_blocks_with_high_priority =
            true;
      }
      block_based_options.block_cache = cache_;
      block_based_options.block_cache_compressed = compressed_cache_;
      block_based_options.block_size = FLAGS_block_size;
      block_based_options.block_restart_interval = FLAGS_block_restart_interval;
      block_based_options.index_block_restart_interval =
          FLAGS_index_block_restart_interval;
      block_based_options.filter_policy = filter_policy_;
      block_based_options.format_version = 2;
      block_based_options.read_amp_bytes_per_bit = FLAGS_read_amp_bytes_per_bit;
      if (FLAGS_read_cache_path != "") {
#ifndef ROCKSDB_LITE
        Status rc_status;

        // Read cache need to be provided with a the Logger, we will put all
        // reac cache logs in the read cache path in a file named rc_LOG
        rc_status = FLAGS_env->CreateDirIfMissing(FLAGS_read_cache_path);
        std::shared_ptr<Logger> read_cache_logger;
        if (rc_status.ok()) {
          rc_status = FLAGS_env->NewLogger(FLAGS_read_cache_path + "/rc_LOG",
                                           &read_cache_logger);
        }

        if (rc_status.ok()) {
          PersistentCacheConfig rc_cfg(FLAGS_env, FLAGS_read_cache_path,
                                       FLAGS_read_cache_size,
                                       read_cache_logger);

          rc_cfg.enable_direct_reads = FLAGS_read_cache_direct_read;
          rc_cfg.enable_direct_writes = FLAGS_read_cache_direct_write;
          rc_cfg.writer_qdepth = 4;
          rc_cfg.writer_dispatch_size = 4 * 1024;

          auto pcache = std::make_shared<BlockCacheTier>(rc_cfg);
          block_based_options.persistent_cache = pcache;
          rc_status = pcache->Open();
        }

        if (!rc_status.ok()) {
          fprintf(stderr, "Error initializing read cache, %s\n",
                  rc_status.ToString().c_str());
          exit(1);
        }
#else
        fprintf(stderr, "Read cache is not supported in LITE\n");
        exit(1);

#endif
      }
      options.table_factory.reset(
          NewBlockBasedTableFactory(block_based_options));
    }
    if (FLAGS_max_bytes_for_level_multiplier_additional_v.size() > 0) {
      if (FLAGS_max_bytes_for_level_multiplier_additional_v.size() !=
          (unsigned int)FLAGS_num_levels) {
        fprintf(stderr, "Insufficient number of fanouts specified %d\n",
                (int)FLAGS_max_bytes_for_level_multiplier_additional_v.size());
        exit(1);
      }
      options.max_bytes_for_level_multiplier_additional =
        FLAGS_max_bytes_for_level_multiplier_additional_v;
    }
    options.level0_stop_writes_trigger = FLAGS_level0_stop_writes_trigger;
    options.level0_file_num_compaction_trigger =
        FLAGS_level0_file_num_compaction_trigger;
    options.level0_slowdown_writes_trigger =
      FLAGS_level0_slowdown_writes_trigger;
    options.compression = FLAGS_compression_type_e;
    options.compression_opts.level = FLAGS_compression_level;
    options.compression_opts.max_dict_bytes = FLAGS_compression_max_dict_bytes;
    options.WAL_ttl_seconds = FLAGS_wal_ttl_seconds;
    options.WAL_size_limit_MB = FLAGS_wal_size_limit_MB;
    options.max_total_wal_size = FLAGS_max_total_wal_size;

    if (FLAGS_min_level_to_compress >= 0) {
      assert(FLAGS_min_level_to_compress <= FLAGS_num_levels);
      options.compression_per_level.resize(FLAGS_num_levels);
      for (int i = 0; i < FLAGS_min_level_to_compress; i++) {
        options.compression_per_level[i] = kNoCompression;
      }
      for (int i = FLAGS_min_level_to_compress;
           i < FLAGS_num_levels; i++) {
        options.compression_per_level[i] = FLAGS_compression_type_e;
      }
    }
    options.soft_rate_limit = FLAGS_soft_rate_limit;
    options.hard_rate_limit = FLAGS_hard_rate_limit;
    options.soft_pending_compaction_bytes_limit =
        FLAGS_soft_pending_compaction_bytes_limit;
    options.hard_pending_compaction_bytes_limit =
        FLAGS_hard_pending_compaction_bytes_limit;
    options.delayed_write_rate = FLAGS_delayed_write_rate;
    options.allow_concurrent_memtable_write =
        FLAGS_allow_concurrent_memtable_write;
    options.enable_write_thread_adaptive_yield =
        FLAGS_enable_write_thread_adaptive_yield;
    options.write_thread_max_yield_usec = FLAGS_write_thread_max_yield_usec;
    options.write_thread_slow_yield_usec = FLAGS_write_thread_slow_yield_usec;
    options.rate_limit_delay_max_milliseconds =
      FLAGS_rate_limit_delay_max_milliseconds;
    options.table_cache_numshardbits = FLAGS_table_cache_numshardbits;
    options.max_compaction_bytes = FLAGS_max_compaction_bytes;
    options.disable_auto_compactions = FLAGS_disable_auto_compactions;
    options.optimize_filters_for_hits = FLAGS_optimize_filters_for_hits;

    // fill storage options
    options.advise_random_on_open = FLAGS_advise_random_on_open;
    options.access_hint_on_compaction_start = FLAGS_compaction_fadvice_e;
    options.use_adaptive_mutex = FLAGS_use_adaptive_mutex;
    options.bytes_per_sync = FLAGS_bytes_per_sync;
    options.wal_bytes_per_sync = FLAGS_wal_bytes_per_sync;

    // merge operator options
    options.merge_operator = MergeOperators::CreateFromStringId(
        FLAGS_merge_operator);
    if (options.merge_operator == nullptr && !FLAGS_merge_operator.empty()) {
      fprintf(stderr, "invalid merge operator: %s\n",
              FLAGS_merge_operator.c_str());
      exit(1);
    }
    options.max_successive_merges = FLAGS_max_successive_merges;
    options.report_bg_io_stats = FLAGS_report_bg_io_stats;

    // set universal style compaction configurations, if applicable
    if (FLAGS_universal_size_ratio != 0) {
      options.compaction_options_universal.size_ratio =
        FLAGS_universal_size_ratio;
    }
    if (FLAGS_universal_min_merge_width != 0) {
      options.compaction_options_universal.min_merge_width =
        FLAGS_universal_min_merge_width;
    }
    if (FLAGS_universal_max_merge_width != 0) {
      options.compaction_options_universal.max_merge_width =
        FLAGS_universal_max_merge_width;
    }
    if (FLAGS_universal_max_size_amplification_percent != 0) {
      options.compaction_options_universal.max_size_amplification_percent =
        FLAGS_universal_max_size_amplification_percent;
    }
    if (FLAGS_universal_compression_size_percent != -1) {
      options.compaction_options_universal.compression_size_percent =
        FLAGS_universal_compression_size_percent;
    }
    options.compaction_options_universal.allow_trivial_move =
        FLAGS_universal_allow_trivial_move;
    if (FLAGS_thread_status_per_interval > 0) {
      options.enable_thread_tracking = true;
    }
    if (FLAGS_rate_limiter_bytes_per_sec > 0) {
      options.rate_limiter.reset(
          NewGenericRateLimiter(FLAGS_rate_limiter_bytes_per_sec));
    }

#ifndef ROCKSDB_LITE
    if (FLAGS_readonly && FLAGS_transaction_db) {
      fprintf(stderr, "Cannot use readonly flag with transaction_db\n");
      exit(1);
    }
#endif  // ROCKSDB_LITE

  }

  void InitializeOptionsGeneral(Options* opts) {
    Options& options = *opts;

    options.statistics = dbstats;
    options.wal_dir = FLAGS_wal_dir;
    options.create_if_missing = !FLAGS_use_existing_db;
    options.dump_malloc_stats = FLAGS_dump_malloc_stats;

    if (FLAGS_row_cache_size) {
      if (FLAGS_cache_numshardbits >= 1) {
        options.row_cache =
            NewLRUCache(FLAGS_row_cache_size, FLAGS_cache_numshardbits);
      } else {
        options.row_cache = NewLRUCache(FLAGS_row_cache_size);
      }
    }
    if (FLAGS_enable_io_prio) {
      FLAGS_env->LowerThreadPoolIOPriority(Env::LOW);
      FLAGS_env->LowerThreadPoolIOPriority(Env::HIGH);
    }
    options.env = FLAGS_env;

    if (FLAGS_num_multi_db <= 1) {
      OpenDb(options, FLAGS_db, &db_);
    } else {
      multi_dbs_.clear();
      multi_dbs_.resize(FLAGS_num_multi_db);
      auto wal_dir = options.wal_dir;
      for (int i = 0; i < FLAGS_num_multi_db; i++) {
        if (!wal_dir.empty()) {
          options.wal_dir = GetPathForMultiple(wal_dir, i);
        }
        OpenDb(options, GetPathForMultiple(FLAGS_db, i), &multi_dbs_[i]);
      }
      options.wal_dir = wal_dir;
    }
  }

  void Open(Options* opts) {
    if (!InitializeOptionsFromFile(opts)) {
      InitializeOptionsFromFlags(opts);
    }

    InitializeOptionsGeneral(opts);
  }

  void OpenDb(const Options& options, const std::string& db_name,
      DBWithColumnFamilies* db) {
    Status s;
    // Open with column families if necessary.
    if (FLAGS_num_column_families > 1) {
      size_t num_hot = FLAGS_num_column_families;
      if (FLAGS_num_hot_column_families > 0 &&
          FLAGS_num_hot_column_families < FLAGS_num_column_families) {
        num_hot = FLAGS_num_hot_column_families;
      } else {
        FLAGS_num_hot_column_families = FLAGS_num_column_families;
      }
      std::vector<ColumnFamilyDescriptor> column_families;
      for (size_t i = 0; i < num_hot; i++) {
        column_families.push_back(ColumnFamilyDescriptor(
              ColumnFamilyName(i), ColumnFamilyOptions(options)));
      }
#ifndef ROCKSDB_LITE
      if (FLAGS_readonly) {
        s = DB::OpenForReadOnly(options, db_name, column_families,
            &db->cfh, &db->db);
      } else if (FLAGS_optimistic_transaction_db) {
        s = OptimisticTransactionDB::Open(options, db_name, column_families,
                                          &db->cfh, &db->opt_txn_db);
        if (s.ok()) {
          db->db = db->opt_txn_db->GetBaseDB();
        }
      } else if (FLAGS_transaction_db) {
        TransactionDB* ptr;
        TransactionDBOptions txn_db_options;
        s = TransactionDB::Open(options, txn_db_options, db_name,
                                column_families, &db->cfh, &ptr);
        if (s.ok()) {
          db->db = ptr;
        }
      } else {
        s = DB::Open(options, db_name, column_families, &db->cfh, &db->db);
      }
#else
      s = DB::Open(options, db_name, column_families, &db->cfh, &db->db);
#endif  // ROCKSDB_LITE
      db->cfh.resize(FLAGS_num_column_families);
      db->num_created = num_hot;
      db->num_hot = num_hot;
#ifndef ROCKSDB_LITE
    } else if (FLAGS_readonly) {
      s = DB::OpenForReadOnly(options, db_name, &db->db);
    } else if (FLAGS_optimistic_transaction_db) {
      s = OptimisticTransactionDB::Open(options, db_name, &db->opt_txn_db);
      if (s.ok()) {
        db->db = db->opt_txn_db->GetBaseDB();
      }
    } else if (FLAGS_transaction_db) {
      TransactionDB* ptr;
      TransactionDBOptions txn_db_options;
      s = TransactionDB::Open(options, txn_db_options, db_name, &ptr);
      if (s.ok()) {
        db->db = ptr;
      }
#endif  // ROCKSDB_LITE
    } else if (FLAGS_use_blob_db) {
      s = NewBlobDB(options, db_name, &db->db);
    } else {
      s = DB::Open(options, db_name, &db->db);
    }
    if (!s.ok()) {
      fprintf(stderr, "open error: %s\n", s.ToString().c_str());
      exit(1);
    }
  }

  enum WriteMode {
    RANDOM, SEQUENTIAL, UNIQUE_RANDOM
  };

  void WriteSeqDeterministic(ThreadState* thread) {
    DoDeterministicCompact(thread, open_options_.compaction_style, SEQUENTIAL);
  }

  void WriteUniqueRandomDeterministic(ThreadState* thread) {
    DoDeterministicCompact(thread, open_options_.compaction_style,
                           UNIQUE_RANDOM);
  }

  void WriteSeq(ThreadState* thread) {
    DoWrite(thread, SEQUENTIAL);
  }

  void WriteRandom(ThreadState* thread) {
    DoWrite(thread, RANDOM);
  }

  void WriteUniqueRandom(ThreadState* thread) {
    DoWrite(thread, UNIQUE_RANDOM);
  }

  class KeyGenerator {
   public:
    KeyGenerator(Random64* rand, WriteMode mode,
        uint64_t num, uint64_t num_per_set = 64 * 1024)
      : rand_(rand),
        mode_(mode),
        num_(num),
        next_(0) {
      if (mode_ == UNIQUE_RANDOM) {
        // NOTE: if memory consumption of this approach becomes a concern,
        // we can either break it into pieces and only random shuffle a section
        // each time. Alternatively, use a bit map implementation
        // (https://reviews.facebook.net/differential/diff/54627/)
        values_.resize(num_);
        for (uint64_t i = 0; i < num_; ++i) {
          values_[i] = i;
        }
        std::shuffle(
            values_.begin(), values_.end(),
            std::default_random_engine(static_cast<unsigned int>(FLAGS_seed)));
      }
    }

    uint64_t Next() {
      switch (mode_) {
        case SEQUENTIAL:
          return next_++;
        case RANDOM:
          return rand_->Next() % num_;
        case UNIQUE_RANDOM:
          assert(next_ + 1 < num_);
          return values_[next_++];
      }
      assert(false);
      return std::numeric_limits<uint64_t>::max();
    }

   private:
    Random64* rand_;
    WriteMode mode_;
    const uint64_t num_;
    uint64_t next_;
    std::vector<uint64_t> values_;
  };

  DB* SelectDB(ThreadState* thread) {
    return SelectDBWithCfh(thread)->db;
  }

  DBWithColumnFamilies* SelectDBWithCfh(ThreadState* thread) {
    return SelectDBWithCfh(thread->rand.Next());
  }

  DBWithColumnFamilies* SelectDBWithCfh(uint64_t rand_int) {
    if (db_.db != nullptr) {
      return &db_;
    } else  {
      return &multi_dbs_[rand_int % multi_dbs_.size()];
    }
  }

  void DoWrite(ThreadState* thread, WriteMode write_mode) {
    const int test_duration = write_mode == RANDOM ? FLAGS_duration : 0;
    const int64_t num_ops = writes_ == 0 ? num_ : writes_;

    size_t num_key_gens = 1;
    if (db_.db == nullptr) {
      num_key_gens = multi_dbs_.size();
    }
    std::vector<std::unique_ptr<KeyGenerator>> key_gens(num_key_gens);
    int64_t max_ops = num_ops * num_key_gens;
    int64_t ops_per_stage = max_ops;
    if (FLAGS_num_column_families > 1 && FLAGS_num_hot_column_families > 0) {
      ops_per_stage = (max_ops - 1) / (FLAGS_num_column_families /
                                       FLAGS_num_hot_column_families) +
                      1;
    }

    Duration duration(test_duration, max_ops, ops_per_stage);
    for (size_t i = 0; i < num_key_gens; i++) {
      key_gens[i].reset(new KeyGenerator(&(thread->rand), write_mode, num_,
                                         ops_per_stage));
    }

    if (num_ != FLAGS_num) {
      char msg[100];
      snprintf(msg, sizeof(msg), "(%" PRIu64 " ops)", num_);
      thread->stats.AddMessage(msg);
    }

    RandomGenerator gen;
    WriteBatch batch;
    Status s;
    int64_t bytes = 0;

    std::unique_ptr<const char[]> key_guard;
    Slice key = AllocateKey(&key_guard);
    std::unique_ptr<const char[]> begin_key_guard;
    Slice begin_key = AllocateKey(&begin_key_guard);
    std::unique_ptr<const char[]> end_key_guard;
    Slice end_key = AllocateKey(&end_key_guard);
    std::vector<std::unique_ptr<const char[]>> expanded_key_guards;
    std::vector<Slice> expanded_keys;
    if (FLAGS_expand_range_tombstones) {
      expanded_key_guards.resize(range_tombstone_width_);
      for (auto& expanded_key_guard : expanded_key_guards) {
        expanded_keys.emplace_back(AllocateKey(&expanded_key_guard));
      }
    }

    int64_t stage = 0;
    int64_t num_written = 0;
    while (!duration.Done(entries_per_batch_)) {
      if (duration.GetStage() != stage) {
        stage = duration.GetStage();
        if (db_.db != nullptr) {
          db_.CreateNewCf(open_options_, stage);
        } else {
          for (auto& db : multi_dbs_) {
            db.CreateNewCf(open_options_, stage);
          }
        }
      }

      size_t id = thread->rand.Next() % num_key_gens;
      DBWithColumnFamilies* db_with_cfh = SelectDBWithCfh(id);
      batch.Clear();

      if (thread->shared->write_rate_limiter.get() != nullptr) {
        thread->shared->write_rate_limiter->Request(
            entries_per_batch_ * (value_size_ + key_size_),
            Env::IO_HIGH);
        // Set time at which last op finished to Now() to hide latency and
        // sleep from rate limiter. Also, do the check once per batch, not
        // once per write.
        thread->stats.ResetLastOpTime();
      }

      for (int64_t j = 0; j < entries_per_batch_; j++) {
        int64_t rand_num = key_gens[id]->Next();
        GenerateKeyFromInt(rand_num, FLAGS_num, &key);
        if (FLAGS_use_blob_db) {
          s = db_with_cfh->db->Put(write_options_, key,
                                   gen.Generate(value_size_));
        } else if (FLAGS_num_column_families <= 1) {
          batch.Put(key, gen.Generate(value_size_));
        } else {
          // We use same rand_num as seed for key and column family so that we
          // can deterministically find the cfh corresponding to a particular
          // key while reading the key.
          batch.Put(db_with_cfh->GetCfh(rand_num), key,
                    gen.Generate(value_size_));
        }
        bytes += value_size_ + key_size_;
        ++num_written;
        if (writes_per_range_tombstone_ > 0 &&
            num_written / writes_per_range_tombstone_ <
                max_num_range_tombstones_ &&
            num_written % writes_per_range_tombstone_ == 0) {
          int64_t begin_num = key_gens[id]->Next();
          if (FLAGS_expand_range_tombstones) {
            for (int64_t offset = 0; offset < range_tombstone_width_;
                 ++offset) {
              GenerateKeyFromInt(begin_num + offset, FLAGS_num,
                                 &expanded_keys[offset]);
              if (FLAGS_use_blob_db) {
                s = db_with_cfh->db->Delete(write_options_,
                                            expanded_keys[offset]);
              } else if (FLAGS_num_column_families <= 1) {
                batch.Delete(expanded_keys[offset]);
              } else {
                batch.Delete(db_with_cfh->GetCfh(rand_num),
                             expanded_keys[offset]);
              }
            }
          } else {
            GenerateKeyFromInt(begin_num, FLAGS_num, &begin_key);
            GenerateKeyFromInt(begin_num + range_tombstone_width_, FLAGS_num,
                               &end_key);
            if (FLAGS_use_blob_db) {
              s = db_with_cfh->db->DeleteRange(
                  write_options_, db_with_cfh->db->DefaultColumnFamily(),
                  begin_key, end_key);
            } else if (FLAGS_num_column_families <= 1) {
              batch.DeleteRange(begin_key, end_key);
            } else {
              batch.DeleteRange(db_with_cfh->GetCfh(rand_num), begin_key,
                                end_key);
            }
          }
        }
      }
      if (!FLAGS_use_blob_db) {
        s = db_with_cfh->db->Write(write_options_, &batch);
      }
      thread->stats.FinishedOps(db_with_cfh, db_with_cfh->db,
                                entries_per_batch_, kWrite);
      if (!s.ok()) {
        fprintf(stderr, "put error: %s\n", s.ToString().c_str());
        exit(1);
      }
    }
    thread->stats.AddBytes(bytes);
  }

  Status DoDeterministicCompact(ThreadState* thread,
                                CompactionStyle compaction_style,
                                WriteMode write_mode) {
#ifndef ROCKSDB_LITE
    ColumnFamilyMetaData meta;
    std::vector<DB*> db_list;
    if (db_.db != nullptr) {
      db_list.push_back(db_.db);
    } else {
      for (auto& db : multi_dbs_) {
        db_list.push_back(db.db);
      }
    }
    std::vector<Options> options_list;
    for (auto db : db_list) {
      options_list.push_back(db->GetOptions());
      db->SetOptions({{"disable_auto_compactions", "1"},
                      {"level0_slowdown_writes_trigger", "400000000"},
                      {"level0_stop_writes_trigger", "400000000"}});
    }

    assert(!db_list.empty());
    auto num_db = db_list.size();
    size_t num_levels = static_cast<size_t>(open_options_.num_levels);
    size_t output_level = open_options_.num_levels - 1;
    std::vector<std::vector<std::vector<SstFileMetaData>>> sorted_runs(num_db);
    std::vector<size_t> num_files_at_level0(num_db, 0);

    if (compaction_style == kCompactionStyleLevel) {
      if (num_levels == 0) {
        return Status::InvalidArgument("num_levels should be larger than 1");
      }
      bool should_stop = false;
      while (!should_stop) {
        if (sorted_runs[0].empty()) {
          DoWrite(thread, write_mode);
        } else {
          DoWrite(thread, UNIQUE_RANDOM);
        }
        for (size_t i = 0; i < num_db; i++) {
          auto db = db_list[i];
          db->Flush(FlushOptions());
          db->GetColumnFamilyMetaData(&meta);
          if (num_files_at_level0[i] == meta.levels[0].files.size() ||
              writes_ == 0) {
            should_stop = true;
            continue;
          }
          sorted_runs[i].emplace_back(
              meta.levels[0].files.begin(),
              meta.levels[0].files.end() - num_files_at_level0[i]);
          num_files_at_level0[i] = meta.levels[0].files.size();
          if (sorted_runs[i].back().size() == 1) {
            should_stop = true;
            continue;
          }
          if (sorted_runs[i].size() == output_level) {
            auto& L1 = sorted_runs[i].back();
            L1.erase(L1.begin(), L1.begin() + L1.size() / 3);
            should_stop = true;
            continue;
          }
        }
        writes_ /= static_cast<int64_t>(open_options_.max_bytes_for_level_multiplier);
      }
      for (size_t i = 0; i < num_db; i++) {
        if (sorted_runs[i].size() < num_levels - 1) {
          fprintf(stderr, "n is too small to fill %" ROCKSDB_PRIszt " levels\n", num_levels);
          exit(1);
        }
      }
      for (size_t i = 0; i < num_db; i++) {
        auto db = db_list[i];
        auto compactionOptions = CompactionOptions();
        auto options = db->GetOptions();
        MutableCFOptions mutable_cf_options(options);
        for (size_t j = 0; j < sorted_runs[i].size(); j++) {
          compactionOptions.output_file_size_limit =
              mutable_cf_options.MaxFileSizeForLevel(
                  static_cast<int>(output_level));
          std::cout << sorted_runs[i][j].size() << std::endl;
          db->CompactFiles(compactionOptions, {sorted_runs[i][j].back().name,
                                               sorted_runs[i][j].front().name},
                           static_cast<int>(output_level - j) /*level*/);
        }
      }
    } else if (compaction_style == kCompactionStyleUniversal) {
      auto ratio = open_options_.compaction_options_universal.size_ratio;
      bool should_stop = false;
      while (!should_stop) {
        if (sorted_runs[0].empty()) {
          DoWrite(thread, write_mode);
        } else {
          DoWrite(thread, UNIQUE_RANDOM);
        }
        for (size_t i = 0; i < num_db; i++) {
          auto db = db_list[i];
          db->Flush(FlushOptions());
          db->GetColumnFamilyMetaData(&meta);
          if (num_files_at_level0[i] == meta.levels[0].files.size() ||
              writes_ == 0) {
            should_stop = true;
            continue;
          }
          sorted_runs[i].emplace_back(
              meta.levels[0].files.begin(),
              meta.levels[0].files.end() - num_files_at_level0[i]);
          num_files_at_level0[i] = meta.levels[0].files.size();
          if (sorted_runs[i].back().size() == 1) {
            should_stop = true;
            continue;
          }
          num_files_at_level0[i] = meta.levels[0].files.size();
        }
        writes_ =  static_cast<int64_t>(writes_* static_cast<double>(100) / (ratio + 200));
      }
      for (size_t i = 0; i < num_db; i++) {
        if (sorted_runs[i].size() < num_levels) {
          fprintf(stderr, "n is too small to fill %" ROCKSDB_PRIszt  " levels\n", num_levels);
          exit(1);
        }
      }
      for (size_t i = 0; i < num_db; i++) {
        auto db = db_list[i];
        auto compactionOptions = CompactionOptions();
        auto options = db->GetOptions();
        MutableCFOptions mutable_cf_options(options);
        for (size_t j = 0; j < sorted_runs[i].size(); j++) {
          compactionOptions.output_file_size_limit =
              mutable_cf_options.MaxFileSizeForLevel(
                  static_cast<int>(output_level));
          db->CompactFiles(
              compactionOptions,
              {sorted_runs[i][j].back().name, sorted_runs[i][j].front().name},
              (output_level > j ? static_cast<int>(output_level - j)
                                : 0) /*level*/);
        }
      }
    } else if (compaction_style == kCompactionStyleFIFO) {
      return Status::InvalidArgument("FIFO compaction is not supported");
    } else {
      fprintf(stdout,
              "%-12s : skipped (-compaction_stype=kCompactionStyleNone)\n",
              "filldeterministic");
      return Status::InvalidArgument("None compaction is not supported");
    }

// Verify seqno and key range
// Note: the seqno get changed at the max level by implementation
// optimization, so skip the check of the max level.
#ifndef NDEBUG
    for (size_t k = 0; k < num_db; k++) {
      auto db = db_list[k];
      db->GetColumnFamilyMetaData(&meta);
      // verify the number of sorted runs
      if (compaction_style == kCompactionStyleLevel) {
        assert(num_levels - 1 == sorted_runs[k].size());
      } else if (compaction_style == kCompactionStyleUniversal) {
        assert(meta.levels[0].files.size() + num_levels - 1 ==
               sorted_runs[k].size());
      } else if (compaction_style == kCompactionStyleFIFO) {
        // TODO(gzh): FIFO compaction
      }

      // verify smallest/largest seqno and key range of each sorted run
      auto max_level = num_levels - 1;
      int level;
      for (size_t i = 0; i < sorted_runs[k].size(); i++) {
        level = static_cast<int>(max_level - i);
        SequenceNumber sorted_run_smallest_seqno = kMaxSequenceNumber;
        SequenceNumber sorted_run_largest_seqno = 0;
        std::string sorted_run_smallest_key, sorted_run_largest_key;
        bool first_key = true;
        for (auto fileMeta : sorted_runs[k][i]) {
          sorted_run_smallest_seqno =
              std::min(sorted_run_smallest_seqno, fileMeta.smallest_seqno);
          sorted_run_largest_seqno =
              std::max(sorted_run_largest_seqno, fileMeta.largest_seqno);
          if (first_key ||
              db->DefaultColumnFamily()->GetComparator()->Compare(
                  fileMeta.smallestkey, sorted_run_smallest_key) < 0) {
            sorted_run_smallest_key = fileMeta.smallestkey;
          }
          if (first_key ||
              db->DefaultColumnFamily()->GetComparator()->Compare(
                  fileMeta.largestkey, sorted_run_largest_key) > 0) {
            sorted_run_largest_key = fileMeta.largestkey;
          }
          first_key = false;
        }
        if (compaction_style == kCompactionStyleLevel ||
            (compaction_style == kCompactionStyleUniversal && level > 0)) {
          SequenceNumber level_smallest_seqno = kMaxSequenceNumber;
          SequenceNumber level_largest_seqno = 0;
          for (auto fileMeta : meta.levels[level].files) {
            level_smallest_seqno =
                std::min(level_smallest_seqno, fileMeta.smallest_seqno);
            level_largest_seqno =
                std::max(level_largest_seqno, fileMeta.largest_seqno);
          }
          assert(sorted_run_smallest_key ==
                 meta.levels[level].files.front().smallestkey);
          assert(sorted_run_largest_key ==
                 meta.levels[level].files.back().largestkey);
          if (level != static_cast<int>(max_level)) {
            // compaction at max_level would change sequence number
            assert(sorted_run_smallest_seqno == level_smallest_seqno);
            assert(sorted_run_largest_seqno == level_largest_seqno);
          }
        } else if (compaction_style == kCompactionStyleUniversal) {
          // level <= 0 means sorted runs on level 0
          auto level0_file =
              meta.levels[0].files[sorted_runs[k].size() - 1 - i];
          assert(sorted_run_smallest_key == level0_file.smallestkey);
          assert(sorted_run_largest_key == level0_file.largestkey);
          if (level != static_cast<int>(max_level)) {
            assert(sorted_run_smallest_seqno == level0_file.smallest_seqno);
            assert(sorted_run_largest_seqno == level0_file.largest_seqno);
          }
        }
      }
    }
#endif
    // print the size of each sorted_run
    for (size_t k = 0; k < num_db; k++) {
      auto db = db_list[k];
      fprintf(stdout,
              "---------------------- DB %" ROCKSDB_PRIszt " LSM ---------------------\n", k);
      db->GetColumnFamilyMetaData(&meta);
      for (auto& levelMeta : meta.levels) {
        if (levelMeta.files.empty()) {
          continue;
        }
        if (levelMeta.level == 0) {
          for (auto& fileMeta : levelMeta.files) {
            fprintf(stdout, "Level[%d]: %s(size: %" PRIu64 " bytes)\n",
                    levelMeta.level, fileMeta.name.c_str(), fileMeta.size);
          }
        } else {
          fprintf(stdout, "Level[%d]: %s - %s(total size: %" PRIi64 " bytes)\n",
                  levelMeta.level, levelMeta.files.front().name.c_str(),
                  levelMeta.files.back().name.c_str(), levelMeta.size);
        }
      }
    }
    for (size_t i = 0; i < num_db; i++) {
      db_list[i]->SetOptions(
          {{"disable_auto_compactions",
            std::to_string(options_list[i].disable_auto_compactions)},
           {"level0_slowdown_writes_trigger",
            std::to_string(options_list[i].level0_slowdown_writes_trigger)},
           {"level0_stop_writes_trigger",
            std::to_string(options_list[i].level0_stop_writes_trigger)}});
    }
    return Status::OK();
#else
    fprintf(stderr, "Rocksdb Lite doesn't support filldeterministic\n");
    return Status::NotSupported(
        "Rocksdb Lite doesn't support filldeterministic");
#endif  // ROCKSDB_LITE
  }

  void ReadSequential(ThreadState* thread) {
    if (db_.db != nullptr) {
      ReadSequential(thread, db_.db);
    } else {
      for (const auto& db_with_cfh : multi_dbs_) {
        ReadSequential(thread, db_with_cfh.db);
      }
    }
  }

  void ReadSequential(ThreadState* thread, DB* db) {
    ReadOptions options(FLAGS_verify_checksum, true);
    options.tailing = FLAGS_use_tailing_iterator;

    Iterator* iter = db->NewIterator(options);
    int64_t i = 0;
    int64_t bytes = 0;
    for (iter->SeekToFirst(); i < reads_ && iter->Valid(); iter->Next()) {
      bytes += iter->key().size() + iter->value().size();
      thread->stats.FinishedOps(nullptr, db, 1, kRead);
      ++i;

      if (thread->shared->read_rate_limiter.get() != nullptr &&
          i % 1024 == 1023) {
        thread->shared->read_rate_limiter->Request(1024, Env::IO_HIGH);
      }
    }

    delete iter;
    thread->stats.AddBytes(bytes);
    if (FLAGS_perf_level > rocksdb::PerfLevel::kDisable) {
      thread->stats.AddMessage(perf_context.ToString());
    }
  }

  void ReadReverse(ThreadState* thread) {
    if (db_.db != nullptr) {
      ReadReverse(thread, db_.db);
    } else {
      for (const auto& db_with_cfh : multi_dbs_) {
        ReadReverse(thread, db_with_cfh.db);
      }
    }
  }

  void ReadReverse(ThreadState* thread, DB* db) {
    Iterator* iter = db->NewIterator(ReadOptions(FLAGS_verify_checksum, true));
    int64_t i = 0;
    int64_t bytes = 0;
    for (iter->SeekToLast(); i < reads_ && iter->Valid(); iter->Prev()) {
      bytes += iter->key().size() + iter->value().size();
      thread->stats.FinishedOps(nullptr, db, 1, kRead);
      ++i;
      if (thread->shared->read_rate_limiter.get() != nullptr &&
          i % 1024 == 1023) {
        thread->shared->read_rate_limiter->Request(1024, Env::IO_HIGH);
      }
    }
    delete iter;
    thread->stats.AddBytes(bytes);
  }

  void ReadRandomFast(ThreadState* thread) {
    int64_t read = 0;
    int64_t found = 0;
    int64_t nonexist = 0;
    ReadOptions options(FLAGS_verify_checksum, true);
    std::unique_ptr<const char[]> key_guard;
    Slice key = AllocateKey(&key_guard);
    std::string value;
    DB* db = SelectDBWithCfh(thread)->db;

    int64_t pot = 1;
    while (pot < FLAGS_num) {
      pot <<= 1;
    }

    Duration duration(FLAGS_duration, reads_);
    do {
      for (int i = 0; i < 100; ++i) {
        int64_t key_rand = thread->rand.Next() & (pot - 1);
        GenerateKeyFromInt(key_rand, FLAGS_num, &key);
        ++read;
        auto status = db->Get(options, key, &value);
        if (status.ok()) {
          ++found;
        } else if (!status.IsNotFound()) {
          fprintf(stderr, "Get returned an error: %s\n",
                  status.ToString().c_str());
          abort();
        }
        if (key_rand >= FLAGS_num) {
          ++nonexist;
        }
      }
      if (thread->shared->read_rate_limiter.get() != nullptr) {
        thread->shared->read_rate_limiter->Request(100, Env::IO_HIGH);
      }

      thread->stats.FinishedOps(nullptr, db, 100, kRead);
    } while (!duration.Done(100));

    char msg[100];
    snprintf(msg, sizeof(msg), "(%" PRIu64 " of %" PRIu64 " found, "
             "issued %" PRIu64 " non-exist keys)\n",
             found, read, nonexist);

    thread->stats.AddMessage(msg);

    if (FLAGS_perf_level > rocksdb::PerfLevel::kDisable) {
      thread->stats.AddMessage(perf_context.ToString());
    }
  }

  int64_t GetRandomKey(Random64* rand) {
    uint64_t rand_int = rand->Next();
    int64_t key_rand;
    if (read_random_exp_range_ == 0) {
      key_rand = rand_int % FLAGS_num;
    } else {
      const uint64_t kBigInt = static_cast<uint64_t>(1U) << 62;
      long double order = -static_cast<long double>(rand_int % kBigInt) /
                          static_cast<long double>(kBigInt) *
                          read_random_exp_range_;
      long double exp_ran = std::exp(order);
      uint64_t rand_num =
          static_cast<int64_t>(exp_ran * static_cast<long double>(FLAGS_num));
      // Map to a different number to avoid locality.
      const uint64_t kBigPrime = 0x5bd1e995;
      // Overflow is like %(2^64). Will have little impact of results.
      key_rand = static_cast<int64_t>((rand_num * kBigPrime) % FLAGS_num);
    }
    return key_rand;
  }

  void ReadRandom(ThreadState* thread) {
    int64_t read = 0;
    int64_t found = 0;
    int64_t bytes = 0;
    ReadOptions options(FLAGS_verify_checksum, true);
    std::unique_ptr<const char[]> key_guard;
    Slice key = AllocateKey(&key_guard);
    std::string value;

    Duration duration(FLAGS_duration, reads_);
    while (!duration.Done(1)) {
      DBWithColumnFamilies* db_with_cfh = SelectDBWithCfh(thread);
      // We use same key_rand as seed for key and column family so that we can
      // deterministically find the cfh corresponding to a particular key, as it
      // is done in DoWrite method.
      int64_t key_rand = GetRandomKey(&thread->rand);
      GenerateKeyFromInt(key_rand, FLAGS_num, &key);
      read++;
      Status s;
      if (FLAGS_num_column_families > 1) {
        s = db_with_cfh->db->Get(options, db_with_cfh->GetCfh(key_rand), key,
                                 &value);
      } else {
        s = db_with_cfh->db->Get(options, key, &value);
      }
      if (s.ok()) {
        found++;
        bytes += key.size() + value.size();
      } else if (!s.IsNotFound()) {
        fprintf(stderr, "Get returned an error: %s\n", s.ToString().c_str());
        abort();
      }

      if (thread->shared->read_rate_limiter.get() != nullptr &&
          read % 256 == 255) {
        thread->shared->read_rate_limiter->Request(256, Env::IO_HIGH);
      }

      thread->stats.FinishedOps(db_with_cfh, db_with_cfh->db, 1, kRead);
    }

    char msg[100];
    snprintf(msg, sizeof(msg), "(%" PRIu64 " of %" PRIu64 " found)\n",
             found, read);

    thread->stats.AddBytes(bytes);
    thread->stats.AddMessage(msg);

    if (FLAGS_perf_level > rocksdb::PerfLevel::kDisable) {
      thread->stats.AddMessage(perf_context.ToString());
    }
  }

  // Calls MultiGet over a list of keys from a random distribution.
  // Returns the total number of keys found.
  void MultiReadRandom(ThreadState* thread) {
    int64_t read = 0;
    int64_t num_multireads = 0;
    int64_t found = 0;
    ReadOptions options(FLAGS_verify_checksum, true);
    std::vector<Slice> keys;
    std::vector<std::unique_ptr<const char[]> > key_guards;
    std::vector<std::string> values(entries_per_batch_);
    while (static_cast<int64_t>(keys.size()) < entries_per_batch_) {
      key_guards.push_back(std::unique_ptr<const char[]>());
      keys.push_back(AllocateKey(&key_guards.back()));
    }

    Duration duration(FLAGS_duration, reads_);
    while (!duration.Done(1)) {
      DB* db = SelectDB(thread);
      for (int64_t i = 0; i < entries_per_batch_; ++i) {
        GenerateKeyFromInt(GetRandomKey(&thread->rand), FLAGS_num, &keys[i]);
      }
      std::vector<Status> statuses = db->MultiGet(options, keys, &values);
      assert(static_cast<int64_t>(statuses.size()) == entries_per_batch_);

      read += entries_per_batch_;
      num_multireads++;
      for (int64_t i = 0; i < entries_per_batch_; ++i) {
        if (statuses[i].ok()) {
          ++found;
        } else if (!statuses[i].IsNotFound()) {
          fprintf(stderr, "MultiGet returned an error: %s\n",
                  statuses[i].ToString().c_str());
          abort();
        }
      }
      if (thread->shared->read_rate_limiter.get() != nullptr &&
          num_multireads % 256 == 255) {
        thread->shared->read_rate_limiter->Request(256 * entries_per_batch_,
                                                   Env::IO_HIGH);
      }
      thread->stats.FinishedOps(nullptr, db, entries_per_batch_, kRead);
    }

    char msg[100];
    snprintf(msg, sizeof(msg), "(%" PRIu64 " of %" PRIu64 " found)",
             found, read);
    thread->stats.AddMessage(msg);
  }

  void IteratorCreation(ThreadState* thread) {
    Duration duration(FLAGS_duration, reads_);
    ReadOptions options(FLAGS_verify_checksum, true);
    while (!duration.Done(1)) {
      DB* db = SelectDB(thread);
      Iterator* iter = db->NewIterator(options);
      delete iter;
      thread->stats.FinishedOps(nullptr, db, 1, kOthers);
    }
  }

  void IteratorCreationWhileWriting(ThreadState* thread) {
    if (thread->tid > 0) {
      IteratorCreation(thread);
    } else {
      BGWriter(thread, kWrite);
    }
  }

  void SeekRandom(ThreadState* thread) {
    int64_t read = 0;
    int64_t found = 0;
    int64_t bytes = 0;
    ReadOptions options(FLAGS_verify_checksum, true);
    options.tailing = FLAGS_use_tailing_iterator;

    Iterator* single_iter = nullptr;
    std::vector<Iterator*> multi_iters;
    if (db_.db != nullptr) {
      single_iter = db_.db->NewIterator(options);
    } else {
      for (const auto& db_with_cfh : multi_dbs_) {
        multi_iters.push_back(db_with_cfh.db->NewIterator(options));
      }
    }

    std::unique_ptr<const char[]> key_guard;
    Slice key = AllocateKey(&key_guard);

    Duration duration(FLAGS_duration, reads_);
    char value_buffer[256];
    while (!duration.Done(1)) {
      if (!FLAGS_use_tailing_iterator) {
        if (db_.db != nullptr) {
          delete single_iter;
          single_iter = db_.db->NewIterator(options);
        } else {
          for (auto iter : multi_iters) {
            delete iter;
          }
          multi_iters.clear();
          for (const auto& db_with_cfh : multi_dbs_) {
            multi_iters.push_back(db_with_cfh.db->NewIterator(options));
          }
        }
      }
      // Pick a Iterator to use
      Iterator* iter_to_use = single_iter;
      if (single_iter == nullptr) {
        iter_to_use = multi_iters[thread->rand.Next() % multi_iters.size()];
      }

      GenerateKeyFromInt(thread->rand.Next() % FLAGS_num, FLAGS_num, &key);
      iter_to_use->Seek(key);
      read++;
      if (iter_to_use->Valid() && iter_to_use->key().compare(key) == 0) {
        found++;
      }

      for (int j = 0; j < FLAGS_seek_nexts && iter_to_use->Valid(); ++j) {
        // Copy out iterator's value to make sure we read them.
        Slice value = iter_to_use->value();
        memcpy(value_buffer, value.data(),
               std::min(value.size(), sizeof(value_buffer)));
        bytes += iter_to_use->key().size() + iter_to_use->value().size();

        if (!FLAGS_reverse_iterator) {
          iter_to_use->Next();
        } else {
          iter_to_use->Prev();
        }
        assert(iter_to_use->status().ok());
      }

      if (thread->shared->read_rate_limiter.get() != nullptr &&
          read % 256 == 255) {
        thread->shared->read_rate_limiter->Request(256, Env::IO_HIGH);
      }

      thread->stats.FinishedOps(&db_, db_.db, 1, kSeek);
    }
    delete single_iter;
    for (auto iter : multi_iters) {
      delete iter;
    }

    char msg[100];
    snprintf(msg, sizeof(msg), "(%" PRIu64 " of %" PRIu64 " found)\n",
             found, read);
    thread->stats.AddBytes(bytes);
    thread->stats.AddMessage(msg);
    if (FLAGS_perf_level > rocksdb::PerfLevel::kDisable) {
      thread->stats.AddMessage(perf_context.ToString());
    }
  }

  void SeekRandomWhileWriting(ThreadState* thread) {
    if (thread->tid > 0) {
      SeekRandom(thread);
    } else {
      BGWriter(thread, kWrite);
    }
  }

  void SeekRandomWhileMerging(ThreadState* thread) {
    if (thread->tid > 0) {
      SeekRandom(thread);
    } else {
      BGWriter(thread, kMerge);
    }
  }

  void DoDelete(ThreadState* thread, bool seq) {
    WriteBatch batch;
    Duration duration(seq ? 0 : FLAGS_duration, deletes_);
    int64_t i = 0;
    std::unique_ptr<const char[]> key_guard;
    Slice key = AllocateKey(&key_guard);

    while (!duration.Done(entries_per_batch_)) {
      DB* db = SelectDB(thread);
      batch.Clear();
      for (int64_t j = 0; j < entries_per_batch_; ++j) {
        const int64_t k = seq ? i + j : (thread->rand.Next() % FLAGS_num);
        GenerateKeyFromInt(k, FLAGS_num, &key);
        batch.Delete(key);
      }
      auto s = db->Write(write_options_, &batch);
      thread->stats.FinishedOps(nullptr, db, entries_per_batch_, kDelete);
      if (!s.ok()) {
        fprintf(stderr, "del error: %s\n", s.ToString().c_str());
        exit(1);
      }
      i += entries_per_batch_;
    }
  }

  void DeleteSeq(ThreadState* thread) {
    DoDelete(thread, true);
  }

  void DeleteRandom(ThreadState* thread) {
    DoDelete(thread, false);
  }

  void ReadWhileWriting(ThreadState* thread) {
    if (thread->tid > 0) {
      ReadRandom(thread);
    } else {
      BGWriter(thread, kWrite);
    }
  }

  void ReadWhileMerging(ThreadState* thread) {
    if (thread->tid > 0) {
      ReadRandom(thread);
    } else {
      BGWriter(thread, kMerge);
    }
  }

  void BGWriter(ThreadState* thread, enum OperationType write_merge) {
    // Special thread that keeps writing until other threads are done.
    RandomGenerator gen;
    int64_t bytes = 0;

    std::unique_ptr<RateLimiter> write_rate_limiter;
    if (FLAGS_benchmark_write_rate_limit > 0) {
      write_rate_limiter.reset(
          NewGenericRateLimiter(FLAGS_benchmark_write_rate_limit));
    }

    // Don't merge stats from this thread with the readers.
    thread->stats.SetExcludeFromMerge();

    std::unique_ptr<const char[]> key_guard;
    Slice key = AllocateKey(&key_guard);

    while (true) {
      DB* db = SelectDB(thread);
      {
        MutexLock l(&thread->shared->mu);
        if (thread->shared->num_done + 1 >= thread->shared->num_initialized) {
          // Other threads have finished
          break;
        }
      }

      GenerateKeyFromInt(thread->rand.Next() % FLAGS_num, FLAGS_num, &key);
      Status s;

      if (write_merge == kWrite) {
        s = db->Put(write_options_, key, gen.Generate(value_size_));
      } else {
        s = db->Merge(write_options_, key, gen.Generate(value_size_));
      }

      if (!s.ok()) {
        fprintf(stderr, "put or merge error: %s\n", s.ToString().c_str());
        exit(1);
      }
      bytes += key.size() + value_size_;
      thread->stats.FinishedOps(&db_, db_.db, 1, kWrite);

      if (FLAGS_benchmark_write_rate_limit > 0) {
        write_rate_limiter->Request(
            entries_per_batch_ * (value_size_ + key_size_),
            Env::IO_HIGH);
      }
    }
    thread->stats.AddBytes(bytes);
  }

  // Given a key K and value V, this puts (K+"0", V), (K+"1", V), (K+"2", V)
  // in DB atomically i.e in a single batch. Also refer GetMany.
  Status PutMany(DB* db, const WriteOptions& writeoptions, const Slice& key,
                 const Slice& value) {
    std::string suffixes[3] = {"2", "1", "0"};
    std::string keys[3];

    WriteBatch batch;
    Status s;
    for (int i = 0; i < 3; i++) {
      keys[i] = key.ToString() + suffixes[i];
      batch.Put(keys[i], value);
    }

    s = db->Write(writeoptions, &batch);
    return s;
  }


  // Given a key K, this deletes (K+"0", V), (K+"1", V), (K+"2", V)
  // in DB atomically i.e in a single batch. Also refer GetMany.
  Status DeleteMany(DB* db, const WriteOptions& writeoptions,
                    const Slice& key) {
    std::string suffixes[3] = {"1", "2", "0"};
    std::string keys[3];

    WriteBatch batch;
    Status s;
    for (int i = 0; i < 3; i++) {
      keys[i] = key.ToString() + suffixes[i];
      batch.Delete(keys[i]);
    }

    s = db->Write(writeoptions, &batch);
    return s;
  }

  // Given a key K and value V, this gets values for K+"0", K+"1" and K+"2"
  // in the same snapshot, and verifies that all the values are identical.
  // ASSUMES that PutMany was used to put (K, V) into the DB.
  Status GetMany(DB* db, const ReadOptions& readoptions, const Slice& key,
                 std::string* value) {
    std::string suffixes[3] = {"0", "1", "2"};
    std::string keys[3];
    Slice key_slices[3];
    std::string values[3];
    ReadOptions readoptionscopy = readoptions;
    readoptionscopy.snapshot = db->GetSnapshot();
    Status s;
    for (int i = 0; i < 3; i++) {
      keys[i] = key.ToString() + suffixes[i];
      key_slices[i] = keys[i];
      s = db->Get(readoptionscopy, key_slices[i], value);
      if (!s.ok() && !s.IsNotFound()) {
        fprintf(stderr, "get error: %s\n", s.ToString().c_str());
        values[i] = "";
        // we continue after error rather than exiting so that we can
        // find more errors if any
      } else if (s.IsNotFound()) {
        values[i] = "";
      } else {
        values[i] = *value;
      }
    }
    db->ReleaseSnapshot(readoptionscopy.snapshot);

    if ((values[0] != values[1]) || (values[1] != values[2])) {
      fprintf(stderr, "inconsistent values for key %s: %s, %s, %s\n",
              key.ToString().c_str(), values[0].c_str(), values[1].c_str(),
              values[2].c_str());
      // we continue after error rather than exiting so that we can
      // find more errors if any
    }

    return s;
  }

  // Differs from readrandomwriterandom in the following ways:
  // (a) Uses GetMany/PutMany to read/write key values. Refer to those funcs.
  // (b) Does deletes as well (per FLAGS_deletepercent)
  // (c) In order to achieve high % of 'found' during lookups, and to do
  //     multiple writes (including puts and deletes) it uses upto
  //     FLAGS_numdistinct distinct keys instead of FLAGS_num distinct keys.
  // (d) Does not have a MultiGet option.
  void RandomWithVerify(ThreadState* thread) {
    ReadOptions options(FLAGS_verify_checksum, true);
    RandomGenerator gen;
    std::string value;
    int64_t found = 0;
    int get_weight = 0;
    int put_weight = 0;
    int delete_weight = 0;
    int64_t gets_done = 0;
    int64_t puts_done = 0;
    int64_t deletes_done = 0;

    std::unique_ptr<const char[]> key_guard;
    Slice key = AllocateKey(&key_guard);

    // the number of iterations is the larger of read_ or write_
    for (int64_t i = 0; i < readwrites_; i++) {
      DB* db = SelectDB(thread);
      if (get_weight == 0 && put_weight == 0 && delete_weight == 0) {
        // one batch completed, reinitialize for next batch
        get_weight = FLAGS_readwritepercent;
        delete_weight = FLAGS_deletepercent;
        put_weight = 100 - get_weight - delete_weight;
      }
      GenerateKeyFromInt(thread->rand.Next() % FLAGS_numdistinct,
          FLAGS_numdistinct, &key);
      if (get_weight > 0) {
        // do all the gets first
        Status s = GetMany(db, options, key, &value);
        if (!s.ok() && !s.IsNotFound()) {
          fprintf(stderr, "getmany error: %s\n", s.ToString().c_str());
          // we continue after error rather than exiting so that we can
          // find more errors if any
        } else if (!s.IsNotFound()) {
          found++;
        }
        get_weight--;
        gets_done++;
        thread->stats.FinishedOps(&db_, db_.db, 1, kRead);
      } else if (put_weight > 0) {
        // then do all the corresponding number of puts
        // for all the gets we have done earlier
        Status s = PutMany(db, write_options_, key, gen.Generate(value_size_));
        if (!s.ok()) {
          fprintf(stderr, "putmany error: %s\n", s.ToString().c_str());
          exit(1);
        }
        put_weight--;
        puts_done++;
        thread->stats.FinishedOps(&db_, db_.db, 1, kWrite);
      } else if (delete_weight > 0) {
        Status s = DeleteMany(db, write_options_, key);
        if (!s.ok()) {
          fprintf(stderr, "deletemany error: %s\n", s.ToString().c_str());
          exit(1);
        }
        delete_weight--;
        deletes_done++;
        thread->stats.FinishedOps(&db_, db_.db, 1, kDelete);
      }
    }
    char msg[100];
    snprintf(msg, sizeof(msg),
             "( get:%" PRIu64 " put:%" PRIu64 " del:%" PRIu64 " total:%" \
             PRIu64 " found:%" PRIu64 ")",
             gets_done, puts_done, deletes_done, readwrites_, found);
    thread->stats.AddMessage(msg);
  }

  // This is different from ReadWhileWriting because it does not use
  // an extra thread.
  void ReadRandomWriteRandom(ThreadState* thread) {
    ReadOptions options(FLAGS_verify_checksum, true);
    RandomGenerator gen;
    std::string value;
    int64_t found = 0;
    int get_weight = 0;
    int put_weight = 0;
    int64_t reads_done = 0;
    int64_t writes_done = 0;
    Duration duration(FLAGS_duration, readwrites_);

    std::unique_ptr<const char[]> key_guard;
    Slice key = AllocateKey(&key_guard);

    // the number of iterations is the larger of read_ or write_
    while (!duration.Done(1)) {
      DB* db = SelectDB(thread);
      GenerateKeyFromInt(thread->rand.Next() % FLAGS_num, FLAGS_num, &key);
      if (get_weight == 0 && put_weight == 0) {
        // one batch completed, reinitialize for next batch
        get_weight = FLAGS_readwritepercent;
        put_weight = 100 - get_weight;
      }
      if (get_weight > 0) {
        // do all the gets first
        Status s = db->Get(options, key, &value);
        if (!s.ok() && !s.IsNotFound()) {
          fprintf(stderr, "get error: %s\n", s.ToString().c_str());
          // we continue after error rather than exiting so that we can
          // find more errors if any
        } else if (!s.IsNotFound()) {
          found++;
        }
        get_weight--;
        reads_done++;
        thread->stats.FinishedOps(nullptr, db, 1, kRead);
      } else  if (put_weight > 0) {
        // then do all the corresponding number of puts
        // for all the gets we have done earlier
        Status s = db->Put(write_options_, key, gen.Generate(value_size_));
        if (!s.ok()) {
          fprintf(stderr, "put error: %s\n", s.ToString().c_str());
          exit(1);
        }
        put_weight--;
        writes_done++;
        thread->stats.FinishedOps(nullptr, db, 1, kWrite);
      }
    }
    char msg[100];
    snprintf(msg, sizeof(msg), "( reads:%" PRIu64 " writes:%" PRIu64 \
             " total:%" PRIu64 " found:%" PRIu64 ")",
             reads_done, writes_done, readwrites_, found);
    thread->stats.AddMessage(msg);
  }

  //
  // Read-modify-write for random keys
  void UpdateRandom(ThreadState* thread) {
    ReadOptions options(FLAGS_verify_checksum, true);
    RandomGenerator gen;
    std::string value;
    int64_t found = 0;
    int64_t bytes = 0;
    Duration duration(FLAGS_duration, readwrites_);

    std::unique_ptr<const char[]> key_guard;
    Slice key = AllocateKey(&key_guard);
    // the number of iterations is the larger of read_ or write_
    while (!duration.Done(1)) {
      DB* db = SelectDB(thread);
      GenerateKeyFromInt(thread->rand.Next() % FLAGS_num, FLAGS_num, &key);

      auto status = db->Get(options, key, &value);
      if (status.ok()) {
        ++found;
        bytes += key.size() + value.size();
      } else if (!status.IsNotFound()) {
        fprintf(stderr, "Get returned an error: %s\n",
                status.ToString().c_str());
        abort();
      }

      Status s = db->Put(write_options_, key, gen.Generate(value_size_));
      if (!s.ok()) {
        fprintf(stderr, "put error: %s\n", s.ToString().c_str());
        exit(1);
      }
      bytes += key.size() + value_size_;
      thread->stats.FinishedOps(nullptr, db, 1, kUpdate);
    }
    char msg[100];
    snprintf(msg, sizeof(msg),
             "( updates:%" PRIu64 " found:%" PRIu64 ")", readwrites_, found);
    thread->stats.AddBytes(bytes);
    thread->stats.AddMessage(msg);
  }

  // Read-modify-write for random keys.
  // Each operation causes the key grow by value_size (simulating an append).
  // Generally used for benchmarking against merges of similar type
  void AppendRandom(ThreadState* thread) {
    ReadOptions options(FLAGS_verify_checksum, true);
    RandomGenerator gen;
    std::string value;
    int64_t found = 0;
    int64_t bytes = 0;

    std::unique_ptr<const char[]> key_guard;
    Slice key = AllocateKey(&key_guard);
    // The number of iterations is the larger of read_ or write_
    Duration duration(FLAGS_duration, readwrites_);
    while (!duration.Done(1)) {
      DB* db = SelectDB(thread);
      GenerateKeyFromInt(thread->rand.Next() % FLAGS_num, FLAGS_num, &key);

      auto status = db->Get(options, key, &value);
      if (status.ok()) {
        ++found;
        bytes += key.size() + value.size();
      } else if (!status.IsNotFound()) {
        fprintf(stderr, "Get returned an error: %s\n",
                status.ToString().c_str());
        abort();
      } else {
        // If not existing, then just assume an empty string of data
        value.clear();
      }

      // Update the value (by appending data)
      Slice operand = gen.Generate(value_size_);
      if (value.size() > 0) {
        // Use a delimiter to match the semantics for StringAppendOperator
        value.append(1,',');
      }
      value.append(operand.data(), operand.size());

      // Write back to the database
      Status s = db->Put(write_options_, key, value);
      if (!s.ok()) {
        fprintf(stderr, "put error: %s\n", s.ToString().c_str());
        exit(1);
      }
      bytes += key.size() + value.size();
      thread->stats.FinishedOps(nullptr, db, 1, kUpdate);
    }

    char msg[100];
    snprintf(msg, sizeof(msg), "( updates:%" PRIu64 " found:%" PRIu64 ")",
            readwrites_, found);
    thread->stats.AddBytes(bytes);
    thread->stats.AddMessage(msg);
  }

  // Read-modify-write for random keys (using MergeOperator)
  // The merge operator to use should be defined by FLAGS_merge_operator
  // Adjust FLAGS_value_size so that the keys are reasonable for this operator
  // Assumes that the merge operator is non-null (i.e.: is well-defined)
  //
  // For example, use FLAGS_merge_operator="uint64add" and FLAGS_value_size=8
  // to simulate random additions over 64-bit integers using merge.
  //
  // The number of merges on the same key can be controlled by adjusting
  // FLAGS_merge_keys.
  void MergeRandom(ThreadState* thread) {
    RandomGenerator gen;
    int64_t bytes = 0;
    std::unique_ptr<const char[]> key_guard;
    Slice key = AllocateKey(&key_guard);
    // The number of iterations is the larger of read_ or write_
    Duration duration(FLAGS_duration, readwrites_);
    while (!duration.Done(1)) {
      DB* db = SelectDB(thread);
      GenerateKeyFromInt(thread->rand.Next() % merge_keys_, merge_keys_, &key);

      Status s = db->Merge(write_options_, key, gen.Generate(value_size_));

      if (!s.ok()) {
        fprintf(stderr, "merge error: %s\n", s.ToString().c_str());
        exit(1);
      }
      bytes += key.size() + value_size_;
      thread->stats.FinishedOps(nullptr, db, 1, kMerge);
    }

    // Print some statistics
    char msg[100];
    snprintf(msg, sizeof(msg), "( updates:%" PRIu64 ")", readwrites_);
    thread->stats.AddBytes(bytes);
    thread->stats.AddMessage(msg);
  }

  // Read and merge random keys. The amount of reads and merges are controlled
  // by adjusting FLAGS_num and FLAGS_mergereadpercent. The number of distinct
  // keys (and thus also the number of reads and merges on the same key) can be
  // adjusted with FLAGS_merge_keys.
  //
  // As with MergeRandom, the merge operator to use should be defined by
  // FLAGS_merge_operator.
  void ReadRandomMergeRandom(ThreadState* thread) {
    ReadOptions options(FLAGS_verify_checksum, true);
    RandomGenerator gen;
    std::string value;
    int64_t num_hits = 0;
    int64_t num_gets = 0;
    int64_t num_merges = 0;
    size_t max_length = 0;

    std::unique_ptr<const char[]> key_guard;
    Slice key = AllocateKey(&key_guard);
    // the number of iterations is the larger of read_ or write_
    Duration duration(FLAGS_duration, readwrites_);
    while (!duration.Done(1)) {
      DB* db = SelectDB(thread);
      GenerateKeyFromInt(thread->rand.Next() % merge_keys_, merge_keys_, &key);

      bool do_merge = int(thread->rand.Next() % 100) < FLAGS_mergereadpercent;

      if (do_merge) {
        Status s = db->Merge(write_options_, key, gen.Generate(value_size_));
        if (!s.ok()) {
          fprintf(stderr, "merge error: %s\n", s.ToString().c_str());
          exit(1);
        }
        num_merges++;
        thread->stats.FinishedOps(nullptr, db, 1, kMerge);
      } else {
        Status s = db->Get(options, key, &value);
        if (value.length() > max_length)
          max_length = value.length();

        if (!s.ok() && !s.IsNotFound()) {
          fprintf(stderr, "get error: %s\n", s.ToString().c_str());
          // we continue after error rather than exiting so that we can
          // find more errors if any
        } else if (!s.IsNotFound()) {
          num_hits++;
        }
        num_gets++;
        thread->stats.FinishedOps(nullptr, db, 1, kRead);
      }
    }

    char msg[100];
    snprintf(msg, sizeof(msg),
             "(reads:%" PRIu64 " merges:%" PRIu64 " total:%" PRIu64
             " hits:%" PRIu64 " maxlength:%" ROCKSDB_PRIszt ")",
             num_gets, num_merges, readwrites_, num_hits, max_length);
    thread->stats.AddMessage(msg);
  }

  void WriteSeqSeekSeq(ThreadState* thread) {
    writes_ = FLAGS_num;
    DoWrite(thread, SEQUENTIAL);
    // exclude writes from the ops/sec calculation
    thread->stats.Start(thread->tid);

    DB* db = SelectDB(thread);
    std::unique_ptr<Iterator> iter(
      db->NewIterator(ReadOptions(FLAGS_verify_checksum, true)));

    std::unique_ptr<const char[]> key_guard;
    Slice key = AllocateKey(&key_guard);
    for (int64_t i = 0; i < FLAGS_num; ++i) {
      GenerateKeyFromInt(i, FLAGS_num, &key);
      iter->Seek(key);
      assert(iter->Valid() && iter->key() == key);
      thread->stats.FinishedOps(nullptr, db, 1, kSeek);

      for (int j = 0; j < FLAGS_seek_nexts && i + 1 < FLAGS_num; ++j) {
        if (!FLAGS_reverse_iterator) {
          iter->Next();
        } else {
          iter->Prev();
        }
        GenerateKeyFromInt(++i, FLAGS_num, &key);
        assert(iter->Valid() && iter->key() == key);
        thread->stats.FinishedOps(nullptr, db, 1, kSeek);
      }

      iter->Seek(key);
      assert(iter->Valid() && iter->key() == key);
      thread->stats.FinishedOps(nullptr, db, 1, kSeek);
    }
  }

#ifndef ROCKSDB_LITE
  // This benchmark stress tests Transactions.  For a given --duration (or
  // total number of --writes, a Transaction will perform a read-modify-write
  // to increment the value of a key in each of N(--transaction-sets) sets of
  // keys (where each set has --num keys).  If --threads is set, this will be
  // done in parallel.
  //
  // To test transactions, use --transaction_db=true.  Not setting this
  // parameter
  // will run the same benchmark without transactions.
  //
  // RandomTransactionVerify() will then validate the correctness of the results
  // by checking if the sum of all keys in each set is the same.
  void RandomTransaction(ThreadState* thread) {
    ReadOptions options(FLAGS_verify_checksum, true);
    Duration duration(FLAGS_duration, readwrites_);
    ReadOptions read_options(FLAGS_verify_checksum, true);
    uint16_t num_prefix_ranges = static_cast<uint16_t>(FLAGS_transaction_sets);
    uint64_t transactions_done = 0;

    if (num_prefix_ranges == 0 || num_prefix_ranges > 9999) {
      fprintf(stderr, "invalid value for transaction_sets\n");
      abort();
    }

    TransactionOptions txn_options;
    txn_options.lock_timeout = FLAGS_transaction_lock_timeout;
    txn_options.set_snapshot = FLAGS_transaction_set_snapshot;

    RandomTransactionInserter inserter(&thread->rand, write_options_,
                                       read_options, FLAGS_num,
                                       num_prefix_ranges);

    if (FLAGS_num_multi_db > 1) {
      fprintf(stderr,
              "Cannot run RandomTransaction benchmark with "
              "FLAGS_multi_db > 1.");
      abort();
    }

    while (!duration.Done(1)) {
      bool success;

      // RandomTransactionInserter will attempt to insert a key for each
      // # of FLAGS_transaction_sets
      if (FLAGS_optimistic_transaction_db) {
        success = inserter.OptimisticTransactionDBInsert(db_.opt_txn_db);
      } else if (FLAGS_transaction_db) {
        TransactionDB* txn_db = reinterpret_cast<TransactionDB*>(db_.db);
        success = inserter.TransactionDBInsert(txn_db, txn_options);
      } else {
        success = inserter.DBInsert(db_.db);
      }

      if (!success) {
        fprintf(stderr, "Unexpected error: %s\n",
                inserter.GetLastStatus().ToString().c_str());
        abort();
      }

      thread->stats.FinishedOps(nullptr, db_.db, 1, kOthers);
      transactions_done++;
    }

    char msg[100];
    if (FLAGS_optimistic_transaction_db || FLAGS_transaction_db) {
      snprintf(msg, sizeof(msg),
               "( transactions:%" PRIu64 " aborts:%" PRIu64 ")",
               transactions_done, inserter.GetFailureCount());
    } else {
      snprintf(msg, sizeof(msg), "( batches:%" PRIu64 " )", transactions_done);
    }
    thread->stats.AddMessage(msg);

    if (FLAGS_perf_level > rocksdb::PerfLevel::kDisable) {
      thread->stats.AddMessage(perf_context.ToString());
    }
  }

  // Verifies consistency of data after RandomTransaction() has been run.
  // Since each iteration of RandomTransaction() incremented a key in each set
  // by the same value, the sum of the keys in each set should be the same.
  void RandomTransactionVerify() {
    if (!FLAGS_transaction_db && !FLAGS_optimistic_transaction_db) {
      // transactions not used, nothing to verify.
      return;
    }

    Status s =
        RandomTransactionInserter::Verify(db_.db,
                            static_cast<uint16_t>(FLAGS_transaction_sets));

    if (s.ok()) {
      fprintf(stdout, "RandomTransactionVerify Success.\n");
    } else {
      fprintf(stdout, "RandomTransactionVerify FAILED!!\n");
    }
  }
#endif  // ROCKSDB_LITE

  // Writes and deletes random keys without overwriting keys.
  //
  // This benchmark is intended to partially replicate the behavior of MyRocks
  // secondary indices: All data is stored in keys and updates happen by
  // deleting the old version of the key and inserting the new version.
  void RandomReplaceKeys(ThreadState* thread) {
    std::unique_ptr<const char[]> key_guard;
    Slice key = AllocateKey(&key_guard);
    std::vector<uint32_t> counters(FLAGS_numdistinct, 0);
    size_t max_counter = 50;
    RandomGenerator gen;

    Status s;
    DB* db = SelectDB(thread);
    for (int64_t i = 0; i < FLAGS_numdistinct; i++) {
      GenerateKeyFromInt(i * max_counter, FLAGS_num, &key);
      s = db->Put(write_options_, key, gen.Generate(value_size_));
      if (!s.ok()) {
        fprintf(stderr, "Operation failed: %s\n", s.ToString().c_str());
        exit(1);
      }
    }

    db->GetSnapshot();

    std::default_random_engine generator;
    std::normal_distribution<double> distribution(FLAGS_numdistinct / 2.0,
                                                  FLAGS_stddev);
    Duration duration(FLAGS_duration, FLAGS_num);
    while (!duration.Done(1)) {
      int64_t rnd_id = static_cast<int64_t>(distribution(generator));
      int64_t key_id = std::max(std::min(FLAGS_numdistinct - 1, rnd_id),
                                static_cast<int64_t>(0));
      GenerateKeyFromInt(key_id * max_counter + counters[key_id], FLAGS_num,
                         &key);
      s = FLAGS_use_single_deletes ? db->SingleDelete(write_options_, key)
                                   : db->Delete(write_options_, key);
      if (s.ok()) {
        counters[key_id] = (counters[key_id] + 1) % max_counter;
        GenerateKeyFromInt(key_id * max_counter + counters[key_id], FLAGS_num,
                           &key);
        s = db->Put(write_options_, key, Slice());
      }

      if (!s.ok()) {
        fprintf(stderr, "Operation failed: %s\n", s.ToString().c_str());
        exit(1);
      }

      thread->stats.FinishedOps(nullptr, db, 1, kOthers);
    }

    char msg[200];
    snprintf(msg, sizeof(msg),
             "use single deletes: %d, "
             "standard deviation: %lf\n",
             FLAGS_use_single_deletes, FLAGS_stddev);
    thread->stats.AddMessage(msg);
  }

  void TimeSeriesReadOrDelete(ThreadState* thread, bool do_deletion) {
    ReadOptions options(FLAGS_verify_checksum, true);
    int64_t read = 0;
    int64_t found = 0;
    int64_t bytes = 0;

    Iterator* iter = nullptr;
    // Only work on single database
    assert(db_.db != nullptr);
    iter = db_.db->NewIterator(options);

    std::unique_ptr<const char[]> key_guard;
    Slice key = AllocateKey(&key_guard);

    char value_buffer[256];
    while (true) {
      {
        MutexLock l(&thread->shared->mu);
        if (thread->shared->num_done >= 1) {
          // Write thread have finished
          break;
        }
      }
      if (!FLAGS_use_tailing_iterator) {
        delete iter;
        iter = db_.db->NewIterator(options);
      }
      // Pick a Iterator to use

      int64_t key_id = thread->rand.Next() % FLAGS_key_id_range;
      GenerateKeyFromInt(key_id, FLAGS_num, &key);
      // Reset last 8 bytes to 0
      char* start = const_cast<char*>(key.data());
      start += key.size() - 8;
      memset(start, 0, 8);
      ++read;

      bool key_found = false;
      // Seek the prefix
      for (iter->Seek(key); iter->Valid() && iter->key().starts_with(key);
           iter->Next()) {
        key_found = true;
        // Copy out iterator's value to make sure we read them.
        if (do_deletion) {
          bytes += iter->key().size();
          if (KeyExpired(timestamp_emulator_.get(), iter->key())) {
            thread->stats.FinishedOps(&db_, db_.db, 1, kDelete);
            db_.db->Delete(write_options_, iter->key());
          } else {
            break;
          }
        } else {
          bytes += iter->key().size() + iter->value().size();
          thread->stats.FinishedOps(&db_, db_.db, 1, kRead);
          Slice value = iter->value();
          memcpy(value_buffer, value.data(),
                 std::min(value.size(), sizeof(value_buffer)));

          assert(iter->status().ok());
        }
      }
      found += key_found;

      if (thread->shared->read_rate_limiter.get() != nullptr) {
        thread->shared->read_rate_limiter->Request(1, Env::IO_HIGH);
      }
    }
    delete iter;

    char msg[100];
    snprintf(msg, sizeof(msg), "(%" PRIu64 " of %" PRIu64 " found)", found,
             read);
    thread->stats.AddBytes(bytes);
    thread->stats.AddMessage(msg);
    if (FLAGS_perf_level > rocksdb::PerfLevel::kDisable) {
      thread->stats.AddMessage(perf_context.ToString());
    }
  }

  void TimeSeriesWrite(ThreadState* thread) {
    // Special thread that keeps writing until other threads are done.
    RandomGenerator gen;
    int64_t bytes = 0;

    // Don't merge stats from this thread with the readers.
    thread->stats.SetExcludeFromMerge();

    std::unique_ptr<RateLimiter> write_rate_limiter;
    if (FLAGS_benchmark_write_rate_limit > 0) {
      write_rate_limiter.reset(
          NewGenericRateLimiter(FLAGS_benchmark_write_rate_limit));
    }

    std::unique_ptr<const char[]> key_guard;
    Slice key = AllocateKey(&key_guard);

    Duration duration(FLAGS_duration, writes_);
    while (!duration.Done(1)) {
      DB* db = SelectDB(thread);

      uint64_t key_id = thread->rand.Next() % FLAGS_key_id_range;
      // Write key id
      GenerateKeyFromInt(key_id, FLAGS_num, &key);
      // Write timestamp

      char* start = const_cast<char*>(key.data());
      char* pos = start + 8;
      int bytes_to_fill =
          std::min(key_size_ - static_cast<int>(pos - start), 8);
      uint64_t timestamp_value = timestamp_emulator_->Get();
      if (port::kLittleEndian) {
        for (int i = 0; i < bytes_to_fill; ++i) {
          pos[i] = (timestamp_value >> ((bytes_to_fill - i - 1) << 3)) & 0xFF;
        }
      } else {
        memcpy(pos, static_cast<void*>(&timestamp_value), bytes_to_fill);
      }

      timestamp_emulator_->Inc();

      Status s;

      s = db->Put(write_options_, key, gen.Generate(value_size_));

      if (!s.ok()) {
        fprintf(stderr, "put error: %s\n", s.ToString().c_str());
        exit(1);
      }
      bytes = key.size() + value_size_;
      thread->stats.FinishedOps(&db_, db_.db, 1, kWrite);
      thread->stats.AddBytes(bytes);

      if (FLAGS_benchmark_write_rate_limit > 0) {
        write_rate_limiter->Request(
            entries_per_batch_ * (value_size_ + key_size_), Env::IO_HIGH);
      }
    }
  }

  void TimeSeries(ThreadState* thread) {
    if (thread->tid > 0) {
      bool do_deletion = FLAGS_expire_style == "delete" &&
                         thread->tid <= FLAGS_num_deletion_threads;
      TimeSeriesReadOrDelete(thread, do_deletion);
    } else {
      TimeSeriesWrite(thread);
      thread->stats.Stop();
      thread->stats.Report("timeseries write");
    }
  }

  void Compact(ThreadState* thread) {
    DB* db = SelectDB(thread);
    db->CompactRange(CompactRangeOptions(), nullptr, nullptr);
  }

  void PrintStats(const char* key) {
    if (db_.db != nullptr) {
      PrintStats(db_.db, key, false);
    }
    for (const auto& db_with_cfh : multi_dbs_) {
      PrintStats(db_with_cfh.db, key, true);
    }
  }

  void PrintStats(DB* db, const char* key, bool print_header = false) {
    if (print_header) {
      fprintf(stdout, "\n==== DB: %s ===\n", db->GetName().c_str());
    }
    std::string stats;
    if (!db->GetProperty(key, &stats)) {
      stats = "(failed)";
    }
    fprintf(stdout, "\n%s\n", stats.c_str());
  }
};

int db_bench_tool(int argc, char** argv) {
  rocksdb::port::InstallStackTraceHandler();
  static bool initialized = false;
  if (!initialized) {
    SetUsageMessage(std::string("\nUSAGE:\n") + std::string(argv[0]) +
                    " [OPTIONS]...");
    initialized = true;
  }
  ParseCommandLineFlags(&argc, &argv, true);

  FLAGS_compaction_style_e = (rocksdb::CompactionStyle) FLAGS_compaction_style;
#ifndef ROCKSDB_LITE
  if (FLAGS_statistics && !FLAGS_statistics_string.empty()) {
    fprintf(stderr,
            "Cannot provide both --statistics and --statistics_string.\n");
    exit(1);
  }
  if (!FLAGS_statistics_string.empty()) {
    std::unique_ptr<Statistics> custom_stats_guard;
    dbstats.reset(NewCustomObject<Statistics>(FLAGS_statistics_string,
                                              &custom_stats_guard));
    custom_stats_guard.release();
    if (dbstats == nullptr) {
      fprintf(stderr, "No Statistics registered matching string: %s\n",
              FLAGS_statistics_string.c_str());
      exit(1);
    }
  }
#endif  // ROCKSDB_LITE
  if (FLAGS_statistics) {
    dbstats = rocksdb::CreateDBStatistics();
  }
  FLAGS_compaction_pri_e = (rocksdb::CompactionPri)FLAGS_compaction_pri;

  std::vector<std::string> fanout = rocksdb::StringSplit(
      FLAGS_max_bytes_for_level_multiplier_additional, ',');
  for (size_t j = 0; j < fanout.size(); j++) {
    FLAGS_max_bytes_for_level_multiplier_additional_v.push_back(
#ifndef CYGWIN
        std::stoi(fanout[j]));
#else
        stoi(fanout[j]));
#endif
  }

  FLAGS_compression_type_e =
    StringToCompressionType(FLAGS_compression_type.c_str());

#ifndef ROCKSDB_LITE
  std::unique_ptr<Env> custom_env_guard;
  if (!FLAGS_hdfs.empty() && !FLAGS_env_uri.empty()) {
    fprintf(stderr, "Cannot provide both --hdfs and --env_uri.\n");
    exit(1);
  } else if (!FLAGS_env_uri.empty()) {
<<<<<<< HEAD
    if (FLAGS_env_uri.substr(0,5).compare("s3://") == 0) {
      if (FLAGS_aws_access_id.size() == 0 || FLAGS_aws_secret_key.size() == 0) {
        fprintf(stderr, "AWS S3 needs --aws_access_id and --aws_secret_key\n");
        exit(1);
      }
    }
    FLAGS_env = NewEnvFromUri(FLAGS_env_uri, &custom_env_guard);
=======
    FLAGS_env = NewCustomObject<Env>(FLAGS_env_uri, &custom_env_guard);
>>>>>>> f6499153
    if (FLAGS_env == nullptr) {
      fprintf(stderr, "No Env registered for URI: %s\n", FLAGS_env_uri.c_str());
      exit(1);
    }
  }
#endif  // ROCKSDB_LITE
  if (!FLAGS_hdfs.empty()) {
    FLAGS_env  = new rocksdb::HdfsEnv(FLAGS_hdfs);
  }

  if (!strcasecmp(FLAGS_compaction_fadvice.c_str(), "NONE"))
    FLAGS_compaction_fadvice_e = rocksdb::Options::NONE;
  else if (!strcasecmp(FLAGS_compaction_fadvice.c_str(), "NORMAL"))
    FLAGS_compaction_fadvice_e = rocksdb::Options::NORMAL;
  else if (!strcasecmp(FLAGS_compaction_fadvice.c_str(), "SEQUENTIAL"))
    FLAGS_compaction_fadvice_e = rocksdb::Options::SEQUENTIAL;
  else if (!strcasecmp(FLAGS_compaction_fadvice.c_str(), "WILLNEED"))
    FLAGS_compaction_fadvice_e = rocksdb::Options::WILLNEED;
  else {
    fprintf(stdout, "Unknown compaction fadvice:%s\n",
            FLAGS_compaction_fadvice.c_str());
  }

  FLAGS_rep_factory = StringToRepFactory(FLAGS_memtablerep.c_str());

  // The number of background threads should be at least as much the
  // max number of concurrent compactions.
  FLAGS_env->SetBackgroundThreads(FLAGS_max_background_compactions);
  FLAGS_env->SetBackgroundThreads(FLAGS_max_background_flushes,
                                  rocksdb::Env::Priority::HIGH);

  // Choose a location for the test database if none given with --db=<path>
  if (FLAGS_db.empty()) {
    std::string default_db_path;
    rocksdb::Env::Default()->GetTestDirectory(&default_db_path);
    default_db_path += "/dbbench";
    FLAGS_db = default_db_path;
  }

  if (FLAGS_stats_interval_seconds > 0) {
    // When both are set then FLAGS_stats_interval determines the frequency
    // at which the timer is checked for FLAGS_stats_interval_seconds
    FLAGS_stats_interval = 1000;
  }

  rocksdb::Benchmark benchmark;
  benchmark.Run();
  return 0;
}
}  // namespace rocksdb
#endif<|MERGE_RESOLUTION|>--- conflicted
+++ resolved
@@ -889,7 +889,6 @@
   kCuckoo
 };
 
-<<<<<<< HEAD
 // create Factory for creating S3 Envs
 #ifdef USE_AWS
 rocksdb::Env* CreateAwsEnv(const std::string& dbpath,
@@ -920,13 +919,16 @@
   result->reset(s);
   return s;
 }
-static rocksdb::EnvRegistrar s3_reg("s3://", &CreateAwsEnv);
-#endif
-
-enum RepFactory StringToRepFactory(const char* ctype) {
-=======
+
+static rocksdb::Registrar<rocksdb::Env>
+  s3_reg("s3://.*", [](const std::string& uri,
+                       std::unique_ptr<rocksdb::Env>* env_guard) {
+  CreateAwsEnv(uri, env_guard);
+  return env_guard->get();
+});
+#endif /* USE_AWS */
+
 static enum RepFactory StringToRepFactory(const char* ctype) {
->>>>>>> f6499153
   assert(ctype);
 
   if (!strcasecmp(ctype, "skip_list"))
@@ -5011,17 +5013,13 @@
     fprintf(stderr, "Cannot provide both --hdfs and --env_uri.\n");
     exit(1);
   } else if (!FLAGS_env_uri.empty()) {
-<<<<<<< HEAD
     if (FLAGS_env_uri.substr(0,5).compare("s3://") == 0) {
       if (FLAGS_aws_access_id.size() == 0 || FLAGS_aws_secret_key.size() == 0) {
         fprintf(stderr, "AWS S3 needs --aws_access_id and --aws_secret_key\n");
         exit(1);
       }
     }
-    FLAGS_env = NewEnvFromUri(FLAGS_env_uri, &custom_env_guard);
-=======
     FLAGS_env = NewCustomObject<Env>(FLAGS_env_uri, &custom_env_guard);
->>>>>>> f6499153
     if (FLAGS_env == nullptr) {
       fprintf(stderr, "No Env registered for URI: %s\n", FLAGS_env_uri.c_str());
       exit(1);
