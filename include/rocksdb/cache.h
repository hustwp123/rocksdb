--- conflicted
+++ resolved
@@ -25,10 +25,7 @@
 #include <stdint.h>
 #include <memory>
 #include <string>
-<<<<<<< HEAD
-=======
 #include "rocksdb/memory_allocator.h"
->>>>>>> 641fae60
 #include "rocksdb/slice.h"
 #include "rocksdb/statistics.h"
 #include "rocksdb/status.h"
@@ -62,15 +59,6 @@
   // BlockBasedTableOptions::cache_index_and_filter_blocks_with_high_priority.
   double high_pri_pool_ratio = 0.0;
 
-<<<<<<< HEAD
-  LRUCacheOptions() {}
-  LRUCacheOptions(size_t _capacity, int _num_shard_bits,
-                  bool _strict_capacity_limit, double _high_pri_pool_ratio)
-      : capacity(_capacity),
-        num_shard_bits(_num_shard_bits),
-        strict_capacity_limit(_strict_capacity_limit),
-        high_pri_pool_ratio(_high_pri_pool_ratio) {}
-=======
   // If non-nullptr will use this allocator instead of system allocator when
   // allocating memory for cache blocks. Call this method before you start using
   // the cache!
@@ -89,7 +77,6 @@
         strict_capacity_limit(_strict_capacity_limit),
         high_pri_pool_ratio(_high_pri_pool_ratio),
         memory_allocator(std::move(_memory_allocator)) {}
->>>>>>> 641fae60
 };
 
 // Create a new cache with a fixed size capacity. The cache is sharded
@@ -100,17 +87,10 @@
 // high_pri_pool_pct.
 // num_shard_bits = -1 means it is automatically determined: every shard
 // will be at least 512KB and number of shard bits will not exceed 6.
-<<<<<<< HEAD
-extern std::shared_ptr<Cache> NewLRUCache(size_t capacity,
-                                          int num_shard_bits = -1,
-                                          bool strict_capacity_limit = false,
-                                          double high_pri_pool_ratio = 0.0);
-=======
 extern std::shared_ptr<Cache> NewLRUCache(
     size_t capacity, int num_shard_bits = -1,
     bool strict_capacity_limit = false, double high_pri_pool_ratio = 0.0,
     std::shared_ptr<MemoryAllocator> memory_allocator = nullptr);
->>>>>>> 641fae60
 
 extern std::shared_ptr<Cache> NewLRUCache(const LRUCacheOptions& cache_opts);
 
@@ -129,12 +109,8 @@
   // likely to get evicted than low priority entries.
   enum class Priority { HIGH, LOW };
 
-<<<<<<< HEAD
-  Cache() {}
-=======
   Cache(std::shared_ptr<MemoryAllocator> allocator = nullptr)
       : memory_allocator_(std::move(allocator)) {}
->>>>>>> 641fae60
 
   // Destroys all existing entries by calling the "deleter"
   // function that was passed via the Insert() function.
@@ -265,20 +241,14 @@
   virtual void TEST_mark_as_data_block(const Slice& /*key*/,
                                        size_t /*charge*/) {}
 
-<<<<<<< HEAD
-=======
   MemoryAllocator* memory_allocator() const { return memory_allocator_.get(); }
 
->>>>>>> 641fae60
  private:
   // No copying allowed
   Cache(const Cache&);
   Cache& operator=(const Cache&);
-<<<<<<< HEAD
-=======
 
   std::shared_ptr<MemoryAllocator> memory_allocator_;
->>>>>>> 641fae60
 };
 
 }  // namespace rocksdb